//===- LLHDToLLVM.cpp - LLHD to LLVM Conversion Pass ----------------------===//
//
// Part of the LLVM Project, under the Apache License v2.0 with LLVM Exceptions.
// See https://llvm.org/LICENSE.txt for license information.
// SPDX-License-Identifier: Apache-2.0 WITH LLVM-exception
//
//===----------------------------------------------------------------------===//
//
// This is the main LLHD to LLVM Conversion Pass Implementation.
//
//===----------------------------------------------------------------------===//

#include "circt/Conversion/LLHDToLLVM/LLHDToLLVM.h"
#include "circt/Dialect/LLHD/IR/LLHDDialect.h"
#include "circt/Dialect/LLHD/IR/LLHDOps.h"

#include "mlir/Conversion/StandardToLLVM/ConvertStandardToLLVM.h"
#include "mlir/Conversion/StandardToLLVM/ConvertStandardToLLVMPass.h"
#include "mlir/Dialect/LLVMIR/LLVMDialect.h"
#include "mlir/Dialect/StandardOps/IR/Ops.h"
#include "mlir/IR/BlockAndValueMapping.h"
#include "mlir/IR/BuiltinTypes.h"
#include "mlir/Pass/Pass.h"
#include "mlir/Transforms/DialectConversion.h"

namespace circt {
namespace llhd {
#define GEN_PASS_CLASSES
#include "circt/Conversion/LLHDToLLVM/Passes.h.inc"
} // namespace llhd
} // namespace circt

using namespace mlir;
using namespace circt;
using namespace circt::llhd;

//===----------------------------------------------------------------------===//
// Helpers
//===----------------------------------------------------------------------===//

/// Get an existing global string.
static Value getGlobalString(Location loc, OpBuilder &builder,
                             TypeConverter *typeConverter,
                             LLVM::GlobalOp &str) {
  auto i8PtrTy =
      LLVM::LLVMPointerType::get(IntegerType::get(builder.getContext(), 8));
  auto i32Ty = IntegerType::get(builder.getContext(), 32);

  auto addr = builder.create<LLVM::AddressOfOp>(
      loc, LLVM::LLVMPointerType::get(str.getType()), str.getName());
  auto idx = builder.create<LLVM::ConstantOp>(loc, i32Ty,
                                              builder.getI32IntegerAttr(0));
  std::array<Value, 2> idxs({idx, idx});
  return builder.create<LLVM::GEPOp>(loc, i8PtrTy, addr, idxs);
}

/// Looks up a symbol and inserts a new functino at the beginning of the
/// module's region in case the function does not exists. If
/// insertBodyAndTerminator is set, also adds the entry block and return
/// terminator.
static LLVM::LLVMFuncOp
getOrInsertFunction(ModuleOp &module, ConversionPatternRewriter &rewriter,
                    Location loc, std::string name, Type signature,
                    bool insertBodyAndTerminator = false) {
  auto func = module.lookupSymbol<LLVM::LLVMFuncOp>(name);
  if (!func) {
    OpBuilder moduleBuilder(module.getBodyRegion());
    func = moduleBuilder.create<LLVM::LLVMFuncOp>(loc, name, signature);
    if (insertBodyAndTerminator) {
      func.addEntryBlock();
      OpBuilder b(func.getBody());
      b.create<LLVM::ReturnOp>(loc, ValueRange());
    }
  }
  return func;
}

/// Return the LLVM type used to represent a signal. It corresponds to a struct
/// with the format: {valuePtr, bitOffset, instanceIndex, globalIndex}.
static Type getLLVMSigType(LLVM::LLVMDialect *dialect) {
  auto i8PtrTy =
      LLVM::LLVMPointerType::get(IntegerType::get(dialect->getContext(), 8));
  auto i64Ty = IntegerType::get(dialect->getContext(), 64);
  return LLVM::LLVMStructType::getLiteral(dialect->getContext(),
                                          {i8PtrTy, i64Ty, i64Ty, i64Ty});
}

/// Extract the details from the given signal struct. The details are returned
/// in the original struct order.
static std::vector<Value> getSignalDetail(ConversionPatternRewriter &rewriter,
                                          LLVM::LLVMDialect *dialect,
                                          Location loc, Value signal,
                                          bool extractIndices = false) {

  auto i8PtrTy =
      LLVM::LLVMPointerType::get(IntegerType::get(dialect->getContext(), 8));
  auto i32Ty = IntegerType::get(dialect->getContext(), 32);
  auto i64Ty = IntegerType::get(dialect->getContext(), 64);

  std::vector<Value> result;

  // Extract the value and offset elements.
  auto zeroC = rewriter.create<LLVM::ConstantOp>(loc, i32Ty,
                                                 rewriter.getI32IntegerAttr(0));
  auto oneC = rewriter.create<LLVM::ConstantOp>(loc, i32Ty,
                                                rewriter.getI32IntegerAttr(1));

  auto sigPtrPtr =
      rewriter.create<LLVM::GEPOp>(loc, LLVM::LLVMPointerType::get(i8PtrTy),
                                   signal, ArrayRef<Value>({zeroC, zeroC}));
  result.push_back(rewriter.create<LLVM::LoadOp>(loc, i8PtrTy, sigPtrPtr));

  auto offsetPtr =
      rewriter.create<LLVM::GEPOp>(loc, LLVM::LLVMPointerType::get(i64Ty),
                                   signal, ArrayRef<Value>({zeroC, oneC}));
  result.push_back(rewriter.create<LLVM::LoadOp>(loc, i64Ty, offsetPtr));

  // Extract the instance and global indices.
  if (extractIndices) {
    auto twoC = rewriter.create<LLVM::ConstantOp>(
        loc, i32Ty, rewriter.getI32IntegerAttr(2));
    auto threeC = rewriter.create<LLVM::ConstantOp>(
        loc, i32Ty, rewriter.getI32IntegerAttr(3));

    auto instIndexPtr =
        rewriter.create<LLVM::GEPOp>(loc, LLVM::LLVMPointerType::get(i64Ty),
                                     signal, ArrayRef<Value>({zeroC, twoC}));
    result.push_back(rewriter.create<LLVM::LoadOp>(loc, i64Ty, instIndexPtr));

    auto globalIndexPtr =
        rewriter.create<LLVM::GEPOp>(loc, LLVM::LLVMPointerType::get(i64Ty),
                                     signal, ArrayRef<Value>({zeroC, threeC}));
    result.push_back(rewriter.create<LLVM::LoadOp>(loc, i64Ty, globalIndexPtr));
  }

  return result;
}

/// Create a subsignal struct.
static Value createSubSig(LLVM::LLVMDialect *dialect,
                          ConversionPatternRewriter &rewriter, Location loc,
                          std::vector<Value> originDetail, Value newPtr,
                          Value newOffset) {
  auto i32Ty = IntegerType::get(dialect->getContext(), 32);
  auto sigTy = getLLVMSigType(dialect);

  // Create signal struct.
  auto sigUndef = rewriter.create<LLVM::UndefOp>(loc, sigTy);
  auto storeSubPtr = rewriter.create<LLVM::InsertValueOp>(
      loc, sigUndef, newPtr, rewriter.getI32ArrayAttr(0));
  auto storeSubOffset = rewriter.create<LLVM::InsertValueOp>(
      loc, storeSubPtr, newOffset, rewriter.getI32ArrayAttr(1));
  auto storeSubInstIndex = rewriter.create<LLVM::InsertValueOp>(
      loc, storeSubOffset, originDetail[2], rewriter.getI32ArrayAttr(2));
  auto storeSubGlobalIndex = rewriter.create<LLVM::InsertValueOp>(
      loc, storeSubInstIndex, originDetail[3], rewriter.getI32ArrayAttr(3));

  // Allocate and store the subsignal.
  auto oneC = rewriter.create<LLVM::ConstantOp>(loc, i32Ty,
                                                rewriter.getI32IntegerAttr(1));
  auto allocaSubSig = rewriter.create<LLVM::AllocaOp>(
      loc, LLVM::LLVMPointerType::get(sigTy), oneC, 4);
  rewriter.create<LLVM::StoreOp>(loc, storeSubGlobalIndex, allocaSubSig);

  return allocaSubSig;
}

/// Returns true if the given value is passed as an argument to the destination
/// block of the given WaitOp.
static bool isWaitDestArg(WaitOp op, Value val) {
  for (auto arg : op.destOps()) {
    if (arg == val)
      return true;
  }
  return false;
}

// Returns true if the given operation is used as a destination argument in a
// WaitOp.
static bool isWaitDestArg(Operation *op) {
  for (auto user : op->getUsers()) {
    if (auto wait = dyn_cast<WaitOp>(user))
      return isWaitDestArg(wait, op->getResult(0));
  }
  return false;
}

/// Unwrap the given LLVM pointer type, returning its element value.
static Type unwrapLLVMPtr(Type ty) {
  auto castTy = ty.cast<LLVM::LLVMPointerType>();
  return castTy.getElementType();
}

/// Gather the types of values that are used outside of the block they're
/// defined in. An LLVMType structure containing those types, in order of
/// appearance, is returned.
static Type getProcPersistenceTy(LLVM::LLVMDialect *dialect,
                                 TypeConverter *converter, ProcOp &proc) {
  SmallVector<Type, 3> types = SmallVector<Type, 3>();
  proc.walk([&](Operation *op) -> void {
    if (op->isUsedOutsideOfBlock(op->getBlock()) || isWaitDestArg(op)) {
      auto ty = op->getResult(0).getType();
      auto convertedTy = converter->convertType(ty);
      if (ty.isa<PtrType, SigType>()) {
        // Persist the unwrapped value.
        types.push_back(unwrapLLVMPtr(convertedTy));
      } else {
        // Persist the value as is.
        types.push_back(convertedTy);
      }
    }
  });

  // Also persist block arguments escaping their defining block.
  for (auto &block : proc.getBlocks()) {
    // Skip entry block (contains the function signature in its args).
    if (block.isEntryBlock())
      continue;

    for (auto arg : block.getArguments()) {
      if (arg.isUsedOutsideOfBlock(&block)) {
        types.push_back(converter->convertType(arg.getType()));
      }
    }
  }

  return LLVM::LLVMStructType::getLiteral(dialect->getContext(), types);
}

/// Insert a comparison block that either jumps to the trueDest block, if the
/// resume index mathces the current index, or to falseDest otherwise. If no
/// falseDest is provided, the next block is taken insead.
static void insertComparisonBlock(ConversionPatternRewriter &rewriter,
                                  LLVM::LLVMDialect *dialect, Location loc,
                                  Region *body, Value resumeIdx, int currIdx,
                                  Block *trueDest, ValueRange trueDestArgs,
                                  Block *falseDest = nullptr) {
  auto i32Ty = IntegerType::get(dialect->getContext(), 32);
  auto secondBlock = ++body->begin();
  auto newBlock = rewriter.createBlock(body, secondBlock);
  auto cmpIdx = rewriter.create<LLVM::ConstantOp>(
      loc, i32Ty, rewriter.getI32IntegerAttr(currIdx));
  auto cmpRes = rewriter.create<LLVM::ICmpOp>(loc, LLVM::ICmpPredicate::eq,
                                              resumeIdx, cmpIdx);

  // Default to jumping to the next block for the false case, if no explicit
  // block is provided.
  if (!falseDest)
    falseDest = &*secondBlock;

  rewriter.create<LLVM::CondBrOp>(loc, cmpRes, trueDest, trueDestArgs,
                                  falseDest, ValueRange());

  // Redirect the entry block terminator to the new comparison block.
  auto entryTer = body->front().getTerminator();
  entryTer->setSuccessor(newBlock, 0);
}

/// Insert a GEP operation to the pointer of the i-th value in the process
/// persistence table.
static Value gepPersistenceState(LLVM::LLVMDialect *dialect, Location loc,
                                 ConversionPatternRewriter &rewriter,
                                 Type elementTy, int index, Value state) {
  auto i32Ty = IntegerType::get(dialect->getContext(), 32);
  auto zeroC = rewriter.create<LLVM::ConstantOp>(loc, i32Ty,
                                                 rewriter.getI32IntegerAttr(0));
  auto threeC = rewriter.create<LLVM::ConstantOp>(
      loc, i32Ty, rewriter.getI32IntegerAttr(3));
  auto indC = rewriter.create<LLVM::ConstantOp>(
      loc, i32Ty, rewriter.getI32IntegerAttr(index));
  return rewriter.create<LLVM::GEPOp>(
      loc, LLVM::LLVMPointerType::get(elementTy), state,
      ArrayRef<Value>({zeroC, threeC, indC}));
}

/// Persist a `Value` by storing it into the process persistence table, and
/// substituting the uses that escape the block the operation is defined in with
/// a load from the persistence table.
static void persistValue(LLVM::LLVMDialect *dialect, Location loc,
                         TypeConverter *converter,
                         ConversionPatternRewriter &rewriter, Type stateTy,
                         int &i, Value state, Value persist) {
  auto elemTy = stateTy.cast<LLVM::LLVMStructType>()
                    .getBody()[3]
                    .cast<LLVM::LLVMStructType>()
                    .getBody()[i];

  if (auto arg = persist.dyn_cast<BlockArgument>()) {
    rewriter.setInsertionPointToStart(arg.getParentBlock());
  } else {
    rewriter.setInsertionPointAfter(persist.getDefiningOp());
  }

  auto gep0 = gepPersistenceState(dialect, loc, rewriter, elemTy, i, state);

  Value toStore;
  if (auto ptr = persist.getType().dyn_cast<PtrType>()) {
    // Unwrap the pointer and store it's value.
    auto elemTy = converter->convertType(ptr.getUnderlyingType());
    toStore = rewriter.create<LLVM::LoadOp>(loc, elemTy, persist);
  } else if (persist.getType().isa<SigType>()) {
    // Unwrap and store the signal struct.
    toStore =
        rewriter.create<LLVM::LoadOp>(loc, getLLVMSigType(dialect), persist);
  } else {
    // Store the value directly.
    toStore = persist;
  }

  rewriter.create<LLVM::StoreOp>(loc, toStore, gep0);

  // Load the value from the persistence table and substitute the original
  // use with it, whenever it is in a different block.
  for (auto &use : llvm::make_early_inc_range(persist.getUses())) {
    auto user = use.getOwner();
    if (persist.getType().isa<PtrType>() && user != toStore.getDefiningOp() &&
        persist.getParentBlock() == user->getBlock()) {
      // Redirect uses of the pointer in the same block to the pointer in the
      // persistence state. This ensures that stores and loads all operate on
      // the same value.
      use.set(gep0);
    } else if (persist.getParentBlock() != user->getBlock() ||
               (isa<WaitOp>(user) &&
                isWaitDestArg(cast<WaitOp>(user), persist))) {
      // The destination args of a wait op have to be loaded in the entry block
      // of the function, before jumping to the resume destination, so they can
      // be passed as block arguments by the comparison block.
      if (isa<WaitOp>(user) && isWaitDestArg(cast<WaitOp>(user), persist))
        rewriter.setInsertionPoint(
            user->getParentRegion()->front().getTerminator());
      else
        rewriter.setInsertionPointToStart(user->getBlock());

      auto gep1 = gepPersistenceState(dialect, loc, rewriter, elemTy, i, state);
      // Use the pointer in the state struct directly for pointer and signal
      // types.
      if (persist.getType().isa<PtrType, SigType>()) {
        use.set(gep1);
      } else {
        auto load1 = rewriter.create<LLVM::LoadOp>(loc, elemTy, gep1);
        // Load the value otherwise.
        use.set(load1);
      }
    }
  }
  i++;
}

/// Insert the blocks and operations needed to persist values across suspension,
/// as well as ones needed to resume execution at the right spot.
static void insertPersistence(TypeConverter *converter,
                              ConversionPatternRewriter &rewriter,
                              LLVM::LLVMDialect *dialect, Location loc,
                              ProcOp &proc, Type &stateTy,
                              LLVM::LLVMFuncOp &converted,
                              Operation *splitEntryBefore) {
  auto i32Ty = IntegerType::get(dialect->getContext(), 32);

  auto &firstBB = converted.getBody().front();

  // Split entry block such that all the operations contained in it in the
  // original process appear after the comparison blocks.
  auto splitFirst =
      rewriter.splitBlock(&firstBB, splitEntryBefore->getIterator());

  // Insert dummy branch terminator at the new end of the function's entry
  // block.
  rewriter.setInsertionPointToEnd(&firstBB);
  rewriter.create<LLVM::BrOp>(loc, ValueRange(), splitFirst);

  // Load the resume index from the process state argument.
  rewriter.setInsertionPoint(firstBB.getTerminator());
  auto zeroC = rewriter.create<LLVM::ConstantOp>(loc, i32Ty,
                                                 rewriter.getI32IntegerAttr(0));
  auto oneC = rewriter.create<LLVM::ConstantOp>(loc, i32Ty,
                                                rewriter.getI32IntegerAttr(1));
  auto gep = rewriter.create<LLVM::GEPOp>(
      loc, LLVM::LLVMPointerType::get(i32Ty), converted.getArgument(1),
      ArrayRef<Value>({zeroC, oneC}));

  auto larg = rewriter.create<LLVM::LoadOp>(loc, i32Ty, gep);

  auto body = &converted.getBody();

  // Insert an abort block as the last block.
  auto abortBlock = rewriter.createBlock(body, body->end());
  rewriter.create<LLVM::ReturnOp>(loc, ValueRange());

  // Redirect the entry block to a first comparison block. If on a first
  // execution, jump to the new (splitted) entry block, else the process is in
  // an illegal state and jump to the abort block.
  insertComparisonBlock(rewriter, dialect, loc, body, larg, 0, splitFirst,
                        ValueRange(), abortBlock);

  // Keep track of the index in the presistence table of the operation we
  // are currently processing.
  int i = 0;
  // Keep track of the current resume index for comparison blocks.
  int waitInd = 0;

  // Insert operations required to persist values across process suspension.
  converted.walk([&](Operation *op) -> void {
    if ((op->isUsedOutsideOfBlock(op->getBlock()) || isWaitDestArg(op)) &&
        op->getResult(0) != larg.getResult()) {
      persistValue(dialect, loc, converter, rewriter, stateTy, i,
                   converted.getArgument(1), op->getResult(0));
    }

    // Insert a comparison block for wait operations.
    if (auto wait = dyn_cast<WaitOp>(op)) {
      insertComparisonBlock(rewriter, dialect, loc, body, larg, ++waitInd,
                            wait.dest(), wait.destOps());

      // Insert the resume index update at the wait operation location.
      rewriter.setInsertionPoint(op);
      auto procState = op->getParentOfType<LLVM::LLVMFuncOp>().getArgument(1);
      auto resumeIdxC = rewriter.create<LLVM::ConstantOp>(
          loc, i32Ty, rewriter.getI32IntegerAttr(waitInd));
      auto resumeIdxPtr = rewriter.create<LLVM::GEPOp>(
          loc, LLVM::LLVMPointerType::get(i32Ty), procState,
          ArrayRef<Value>({zeroC, oneC}));
      rewriter.create<LLVM::StoreOp>(op->getLoc(), resumeIdxC, resumeIdxPtr);
    }
  });

  // Also persist argument blocks escaping their defining block.
  for (auto &block : converted.getBlocks()) {
    // Skip entry block as it contains the function signature.
    if (block.isEntryBlock())
      continue;

    for (auto arg : block.getArguments()) {
      if (arg.isUsedOutsideOfBlock(&block)) {
        persistValue(dialect, loc, converter, rewriter, stateTy, i,
                     converted.getArgument(1), arg);
      }
    }
  }
}

/// Return a struct type of arrays containing one entry for each RegOp condition
/// that require more than one state of the trigger to infer it (i.e. `both`,
/// `rise` and `fall`).
static LLVM::LLVMStructType getRegStateTy(LLVM::LLVMDialect *dialect,
                                          Operation *entity) {
  SmallVector<Type, 4> types;
  entity->walk([&](RegOp op) {
    size_t count = 0;
    for (size_t i = 0; i < op.modes().size(); ++i) {
      auto mode = op.getRegModeAt(i);
      if (mode == RegMode::fall || mode == RegMode::rise ||
          mode == RegMode::both)
        ++count;
    }
    if (count > 0)
      types.push_back(LLVM::LLVMArrayType::get(
          IntegerType::get(dialect->getContext(), 1), count));
  });
  return LLVM::LLVMStructType::getLiteral(dialect->getContext(), types);
}

/// Create a zext operation by one bit on the given value. This is useful when
/// passing unsigned indexes to a GEP instruction, which treats indexes as
/// signed values, to avoid unexpected "sign overflows".
static Value zextByOne(Location loc, ConversionPatternRewriter &rewriter,
                       Value value) {
  auto valueTy = value.getType();
  auto zextTy = IntegerType::get(valueTy.getContext(),
                                 valueTy.getIntOrFloatBitWidth() + 1);
  return rewriter.create<LLVM::ZExtOp>(loc, zextTy, value);
}

/// Adjust the bithwidth of value to be the same as targetTy's bitwidth.
static Value adjustBitWidth(Location loc, ConversionPatternRewriter &rewriter,
                            Type targetTy, Value value) {
  auto valueWidth = value.getType().getIntOrFloatBitWidth();
  auto targetWidth = targetTy.getIntOrFloatBitWidth();

  if (valueWidth < targetWidth)
    return rewriter.create<LLVM::ZExtOp>(loc, targetTy, value);

  if (valueWidth > targetWidth)
    return rewriter.create<LLVM::TruncOp>(loc, targetTy, value);

  return value;
}

/// Recursively clone the init origin of a sig operation into the init function,
/// up to the initial constant value(s). This is required to clone the
/// initialization of array and tuple signals, where the init operant cannot
/// originate from a constant operation. Integer constants are currently assumed
/// to come from a constant operation.
static Operation *recursiveCloneInit(OpBuilder &initBuilder, Operation *op) {
  if (auto arrayUniformOp = dyn_cast<ArrayUniformOp>(op)) {
    auto init =
        recursiveCloneInit(initBuilder, op->getOperand(0).getDefiningOp());
    auto def = initBuilder.insert(arrayUniformOp.clone());
    def->setOperand(0, init->getResult(0));
    return def;
  }

  if (auto arrayOp = dyn_cast<ArrayOp>(op)) {
    auto def = cast<ArrayOp>(initBuilder.insert(arrayOp.clone()));
    initBuilder.setInsertionPoint(def.getOperation());
    for (size_t i = 0, e = def.values().size(); i < e; ++i) {
      auto clone =
          recursiveCloneInit(initBuilder, def.values()[i].getDefiningOp());
      def.setOperand(i, clone->getResult(0));
    }
    initBuilder.setInsertionPointAfter(def.getOperation());
    return def;
  }

  if (auto tupleOp = dyn_cast<TupleOp>(op)) {
    auto def = cast<TupleOp>(initBuilder.insert(tupleOp.clone()));
    initBuilder.setInsertionPoint(def.getOperation());
    for (size_t i = 0, e = def.values().size(); i < e; ++i) {
      auto clone =
          recursiveCloneInit(initBuilder, def.values()[i].getDefiningOp());
      def.setOperand(i, clone->getResult(0));
    }
    initBuilder.setInsertionPointAfter(def.getOperation());
    return def;
  }

  return initBuilder.insert(op->clone());
}

/// Check if the given type is either of LLHD's ArrayType, TupleType, or LLVM
/// array or struct type.
static bool isArrayOrTuple(Type type) {
  return type
      .isa<LLVM::LLVMArrayType, LLVM::LLVMStructType, ArrayType, TupleType>();
}

/// Extract a slice from an integer value.
static Value extractInt(Location loc, ConversionPatternRewriter &rewriter,
                        Type resultTy, Value value, Value start) {
  auto adjustedStart = adjustBitWidth(loc, rewriter, value.getType(), start);
  auto shiftValue =
      rewriter.create<LLVM::LShrOp>(loc, value.getType(), value, adjustedStart);
  return rewriter.create<LLVM::TruncOp>(loc, resultTy, shiftValue);
}

/// Shift an integer signal pointer to obtain a view of the underlying value as
/// if it was shifted.
static std::pair<Value, Value>
shiftIntegerSigPointer(Location loc, LLVM::LLVMDialect *dialect,
                       ConversionPatternRewriter &rewriter, Value pointer,
                       Value index) {
  auto i8PtrTy =
      LLVM::LLVMPointerType::get(IntegerType::get(dialect->getContext(), 8));
  auto i64Ty = IntegerType::get(dialect->getContext(), 64);

  auto ptrToInt = rewriter.create<LLVM::PtrToIntOp>(loc, i64Ty, pointer);
  auto const8 = rewriter.create<LLVM::ConstantOp>(
      loc, index.getType(), rewriter.getI64IntegerAttr(8));
  auto ptrOffset = rewriter.create<LLVM::UDivOp>(loc, index, const8);
  auto shiftedPtr = rewriter.create<LLVM::AddOp>(loc, ptrToInt, ptrOffset);
  auto newPtr = rewriter.create<LLVM::IntToPtrOp>(loc, i8PtrTy, shiftedPtr);

  // Compute the new offset into the first byte.
  auto bitOffset = rewriter.create<LLVM::URemOp>(loc, index, const8);

  return std::make_pair(newPtr, bitOffset);
}

/// Shift the pointer of a structured-type (array or tuple) signal, to change
/// its view as if the desired slice/element was extracted.
static Value shiftStructuredSigPointer(Location loc,
                                       ConversionPatternRewriter &rewriter,
                                       Type structTy, Type elemPtrTy,
                                       Value pointer, Value index) {
  auto dialect = &structTy.getDialect();
  auto i8PtrTy =
      LLVM::LLVMPointerType::get(IntegerType::get(dialect->getContext(), 8));
  auto i32Ty = IntegerType::get(dialect->getContext(), 32);

  auto zeroC = rewriter.create<LLVM::ConstantOp>(loc, i32Ty,
                                                 rewriter.getI32IntegerAttr(0));
  auto bitcastToArr = rewriter.create<LLVM::BitcastOp>(
      loc, LLVM::LLVMPointerType::get(structTy), pointer);
  auto gep = rewriter.create<LLVM::GEPOp>(loc, elemPtrTy, bitcastToArr,
                                          ArrayRef<Value>({zeroC, index}));
  return rewriter.create<LLVM::BitcastOp>(loc, i8PtrTy, gep);
}

/// Shift the pointer of an array-typed signal, to change its view as if the
/// desired slice/element was extracted.
static Value shiftArraySigPointer(Location loc,
                                  ConversionPatternRewriter &rewriter,
                                  Type arrTy, Value pointer, Value index) {
  auto elemPtrTy = LLVM::LLVMPointerType::get(
      arrTy.cast<LLVM::LLVMArrayType>().getElementType());
  auto zextIndex = zextByOne(loc, rewriter, index);
  return shiftStructuredSigPointer(loc, rewriter, arrTy, elemPtrTy, pointer,
                                   zextIndex);
}

// Get the base value of the given type as a new value. E.g., for an integer
// array, it would be a 0-inizialized array.
static Value getBaseValue(Location loc, ConversionPatternRewriter &rewriter,
                          Type elemTy) {

  if (auto strucTy = elemTy.dyn_cast<LLVM::LLVMStructType>()) {
    Value struc = rewriter.create<LLVM::UndefOp>(loc, strucTy);
    for (size_t i = 0, e = strucTy.getBody().size(); i < e; ++i) {
      auto toInsert = getBaseValue(loc, rewriter, strucTy.getBody()[i]);
      struc = rewriter.create<LLVM::InsertValueOp>(
          loc, strucTy, struc, toInsert, rewriter.getI32ArrayAttr(i));
    }
    return struc;
  }

  if (auto arrayTy = elemTy.dyn_cast<LLVM::LLVMArrayType>()) {
    Value arr = rewriter.create<LLVM::UndefOp>(loc, arrayTy);
    auto toInsert = getBaseValue(loc, rewriter, arrayTy.getElementType());
    for (size_t i = 0, e = arrayTy.getNumElements(); i < e; ++i) {
      arr = rewriter.create<LLVM::InsertValueOp>(loc, arrayTy, arr, toInsert,
                                                 rewriter.getI32ArrayAttr(i));
    }
    return arr;
  }

  return rewriter.create<LLVM::ConstantOp>(loc, elemTy,
                                           rewriter.getI32IntegerAttr(0));
}

/// Insert logic to perform a boundary-checked access on arrays for dynamic
/// extraction. If an access is outside of the boundary of the array, a base
/// value would be returned, (e.g., 0 for integers) instead of throwing an
/// error.
static Value arrayBoundaryCheck(Location loc,
                                ConversionPatternRewriter &rewriter, Type arrTy,
                                Value ptr, Value gepd) {
  auto i64Ty = IntegerType::get(arrTy.getContext(), 64);
  auto elemTy = arrTy.cast<LLVM::LLVMArrayType>().getElementType();

  auto block = rewriter.getInsertionBlock();
  auto compBlock = rewriter.splitBlock(block, rewriter.getInsertionPoint());
  auto loadBlock = rewriter.splitBlock(compBlock, compBlock->begin());
  auto continueBlock = rewriter.splitBlock(loadBlock, loadBlock->begin());
  auto arg = continueBlock->addArgument(elemTy);

  rewriter.setInsertionPointToEnd(block);

  // Get base value for the array element type.
  auto base = getBaseValue(loc, rewriter, elemTy);

  // Check lower bound.
  auto lower = rewriter.create<LLVM::PtrToIntOp>(loc, i64Ty, ptr);
  auto gepInt = rewriter.create<LLVM::PtrToIntOp>(loc, i64Ty, gepd);
  auto cmpLower = rewriter.create<LLVM::ICmpOp>(loc, LLVM::ICmpPredicate::ult,
                                                gepInt, lower);

  // Jump to continue-block if out of boundary, passing the base value as block
  // argument.
  rewriter.create<LLVM::CondBrOp>(loc, cmpLower, continueBlock,
                                  ValueRange({base}), compBlock, ValueRange());

  // Check upper bound, if in legal lower bound.
  rewriter.setInsertionPointToEnd(compBlock);
  auto last = rewriter.create<LLVM::ConstantOp>(
      loc, i64Ty,
      rewriter.getI64IntegerAttr(
          arrTy.cast<LLVM::LLVMArrayType>().getNumElements() - 1));
  auto gepLast = rewriter.create<LLVM::GEPOp>(
      loc, LLVM::LLVMPointerType::get(elemTy), ptr, ArrayRef<Value>(last));
  auto upper = rewriter.create<LLVM::PtrToIntOp>(loc, i64Ty, gepLast);
  auto cmpUpper = rewriter.create<LLVM::ICmpOp>(loc, LLVM::ICmpPredicate::ugt,
                                                gepInt, upper);

  // Jump to continue-block if out of boundary, passing the base value as block
  // argument.
  rewriter.create<LLVM::CondBrOp>(loc, cmpUpper, continueBlock,
                                  ValueRange({base}), loadBlock, ValueRange());

  // Load in-boundary value.
  rewriter.setInsertionPointToEnd(loadBlock);
  auto load = rewriter.create<LLVM::LoadOp>(loc, elemTy, gepd);
  // Pass loaded value as block argument to continue-block.
  rewriter.create<LLVM::BrOp>(loc, ValueRange({load}), continueBlock);

  rewriter.setInsertionPointToStart(continueBlock);

  return arg;
}

//===----------------------------------------------------------------------===//
// Type conversions
//===----------------------------------------------------------------------===//

static Type convertSigType(SigType type, LLVMTypeConverter &converter) {
  auto &context = converter.getContext();
  auto i64Ty = IntegerType::get(&context, 64);
  auto i8PtrTy = LLVM::LLVMPointerType::get(IntegerType::get(&context, 8));
  return LLVM::LLVMPointerType::get(LLVM::LLVMStructType::getLiteral(
      &context, {i8PtrTy, i64Ty, i64Ty, i64Ty}));
}

static Type convertTimeType(TimeType type, LLVMTypeConverter &converter) {
  auto i64Ty = IntegerType::get(&converter.getContext(), 64);
  return LLVM::LLVMArrayType::get(i64Ty, 3);
}

static Type convertPtrType(PtrType type, LLVMTypeConverter &converter) {
  return LLVM::LLVMPointerType::get(
      converter.convertType(type.getUnderlyingType()));
}

static Type convertArrayType(ArrayType type, LLVMTypeConverter &converter) {
  auto elementTy = converter.convertType(type.getElementType());
  return LLVM::LLVMArrayType::get(elementTy, type.getLength());
}

static Type convertTupleType(TupleType type, LLVMTypeConverter &converter) {
  llvm::SmallVector<Type, 8> elements;
  for (auto elemTy : type.getTypes())
    elements.push_back(converter.convertType(elemTy));
  return LLVM::LLVMStructType::getLiteral(&converter.getContext(), elements);
}
//===----------------------------------------------------------------------===//
// Unit conversions
//===----------------------------------------------------------------------===//

namespace {
/// Convert an `llhd.entity` entity to LLVM dialect. The result is an
/// `llvm.func` which takes a pointer to the global simulation state, a pointer
/// to the entity's local state, and a pointer to the instance's signal table as
/// arguments.
struct EntityOpConversion : public ConvertToLLVMPattern {
  explicit EntityOpConversion(MLIRContext *ctx,
                              LLVMTypeConverter &typeConverter,
                              size_t &sigCounter, size_t &regCounter)
      : ConvertToLLVMPattern(llhd::EntityOp::getOperationName(), ctx,
                             typeConverter),
        sigCounter(sigCounter), regCounter(regCounter) {}

  LogicalResult
  matchAndRewrite(Operation *op, ArrayRef<Value> operands,
                  ConversionPatternRewriter &rewriter) const override {
    // Get adapted operands.
    EntityOpAdaptor transformed(operands);
    // Get entity operation.
    auto entityOp = cast<EntityOp>(op);

    // Collect used llvm types.
    auto voidTy = getVoidType();
    auto i8PtrTy = getVoidPtrType();
    auto i32Ty = IntegerType::get(rewriter.getContext(), 32);
    auto sigTy = getLLVMSigType(&getDialect());
    auto entityStatePtrTy =
        LLVM::LLVMPointerType::get(getRegStateTy(&getDialect(), op));

    regCounter = 0;

    // Use an intermediate signature conversion to add the arguments for the
    // state and signal table pointer arguments.
    LLVMTypeConverter::SignatureConversion intermediate(
        entityOp.getNumArguments());
    // Add state and signal table arguments.
    intermediate.addInputs(std::array<Type, 3>(
        {i8PtrTy, entityStatePtrTy, LLVM::LLVMPointerType::get(sigTy)}));
    for (size_t i = 0, e = entityOp.getNumArguments(); i < e; ++i)
      intermediate.addInputs(i, voidTy);
    rewriter.applySignatureConversion(&entityOp.getBody(), intermediate);

    OpBuilder bodyBuilder =
        OpBuilder::atBlockBegin(&entityOp.getBlocks().front());
    LLVMTypeConverter::SignatureConversion final(
        intermediate.getConvertedTypes().size());
    final.addInputs(0, i8PtrTy);
    final.addInputs(1, entityStatePtrTy);
    final.addInputs(2, LLVM::LLVMPointerType::get(sigTy));

    // The first n elements of the signal table represent the entity arguments,
    // while the remaining elements represent the entity's owned signals.
    sigCounter = entityOp.getNumArguments();
    for (size_t i = 0; i < sigCounter; ++i) {
      // Create gep operations from the signal table for each original argument.
      auto index = bodyBuilder.create<LLVM::ConstantOp>(
          op->getLoc(), i32Ty, rewriter.getI32IntegerAttr(i));
      auto gep = bodyBuilder.create<LLVM::GEPOp>(
          op->getLoc(), LLVM::LLVMPointerType::get(sigTy),
          entityOp.getArgument(2), ArrayRef<Value>(index));
      // Remap i-th original argument to the gep'd signal pointer.
      final.remapInput(i + 3, gep.getResult());
    }

    rewriter.applySignatureConversion(&entityOp.getBody(), final);

    // Get the converted entity signature.
    auto funcTy = LLVM::LLVMFunctionType::get(
        voidTy, {i8PtrTy, entityStatePtrTy, LLVM::LLVMPointerType::get(sigTy)});

    // Create the a new llvm function to house the lowered entity.
    auto llvmFunc = rewriter.create<LLVM::LLVMFuncOp>(
        op->getLoc(), entityOp.getName(), funcTy);

    // Inline the entity region in the new llvm function.
    rewriter.inlineRegionBefore(entityOp.getBody(), llvmFunc.getBody(),
                                llvmFunc.end());

    // Erase the original operation.
    rewriter.eraseOp(op);

    return success();
  }

private:
  size_t &sigCounter;
  size_t &regCounter;
};
} // namespace

namespace {
/// Convert an `"llhd.terminator" operation to `llvm.return`.
struct TerminatorOpConversion : public ConvertToLLVMPattern {
  explicit TerminatorOpConversion(MLIRContext *ctx,
                                  LLVMTypeConverter &typeConverter)
      : ConvertToLLVMPattern(llhd::TerminatorOp::getOperationName(), ctx,
                             typeConverter) {}

  LogicalResult
  matchAndRewrite(Operation *op, ArrayRef<Value> operands,
                  ConversionPatternRewriter &rewriter) const override {
    // Just replace the original op with return void.
    rewriter.replaceOpWithNewOp<LLVM::ReturnOp>(op, ValueRange());

    return success();
  }
};
} // namespace

namespace {
/// Convert an `llhd.proc` operation to LLVM dialect. This inserts the required
/// logic to resume execution after an `llhd.wait` operation, as well as state
/// keeping for values that need to persist across suspension.
struct ProcOpConversion : public ConvertToLLVMPattern {
  explicit ProcOpConversion(MLIRContext *ctx, LLVMTypeConverter &typeConverter)
      : ConvertToLLVMPattern(ProcOp::getOperationName(), ctx, typeConverter) {}

  LogicalResult
  matchAndRewrite(Operation *op, ArrayRef<Value> operands,
                  ConversionPatternRewriter &rewriter) const override {
    auto procOp = cast<ProcOp>(op);

    // Get adapted operands.
    ProcOpAdaptor transformed(operands);

    // Collect used llvm types.
    auto voidTy = getVoidType();
    auto i8PtrTy = getVoidPtrType();
<<<<<<< HEAD
    auto i1Ty = IntegerType::get(rewriter.getContext(), 1);
    auto i32Ty = IntegerType::get(rewriter.getContext(), 32);
    auto senseTableTy = LLVM::LLVMPointerType::get(
        LLVM::LLVMArrayType::get(i1Ty, procOp.getNumArguments()));
    auto stateTy = LLVM::LLVMStructType::getLiteral(
        rewriter.getContext(),
        {/* current instance  */ i32Ty, /* resume index */ i32Ty,
         /* sense flags */ senseTableTy, /* persistent types */
         getProcPersistenceTy(&getDialect(), typeConverter, procOp)});
=======
    auto i1Ty = LLVM::LLVMType::getInt1Ty(&typeConverter.getContext());
    auto i32Ty = LLVM::LLVMType::getInt32Ty(&typeConverter.getContext());
    auto senseTableTy =
        LLVM::LLVMType::getArrayTy(i1Ty, procOp.getNumArguments())
            .getPointerTo();
    auto stateTy = LLVM::LLVMType::getStructTy(
        /* current instance  */ i32Ty, /* resume index */ i32Ty,
        /* sense flags */ senseTableTy, /* persistent types */
        getProcPersistenceTy(&getDialect(), typeConverter, procOp));
>>>>>>> cd930968
    auto sigTy = getLLVMSigType(&getDialect());

    // Keep track of the original first operation of the process, to know where
    // to split the first block to insert comparison blocks.
    auto &firstOp = op->getRegion(0).front().front();

    // Have an intermediate signature conversion to add the arguments for the
    // state, process-specific state and signal table.
    LLVMTypeConverter::SignatureConversion intermediate(
        procOp.getNumArguments());
    // Add state, process state table and signal table arguments.
    std::array<Type, 3> procArgTys({i8PtrTy,
                                    LLVM::LLVMPointerType::get(stateTy),
                                    LLVM::LLVMPointerType::get(sigTy)});
    intermediate.addInputs(procArgTys);
    for (size_t i = 0, e = procOp.getNumArguments(); i < e; ++i)
      intermediate.addInputs(i, voidTy);
    rewriter.applySignatureConversion(&procOp.getBody(), intermediate);

    // Get the final signature conversion.
    OpBuilder bodyBuilder =
        OpBuilder::atBlockBegin(&procOp.getBlocks().front());
    LLVMTypeConverter::SignatureConversion final(
        intermediate.getConvertedTypes().size());
    final.addInputs(0, i8PtrTy);
    final.addInputs(1, LLVM::LLVMPointerType::get(stateTy));
    final.addInputs(2, LLVM::LLVMPointerType::get(sigTy));

    for (size_t i = 0, e = procOp.getNumArguments(); i < e; ++i) {
      // Create gep operations from the signal table for each original argument.
      auto index = bodyBuilder.create<LLVM::ConstantOp>(
          op->getLoc(), i32Ty, rewriter.getI32IntegerAttr(i));
      auto gep = bodyBuilder.create<LLVM::GEPOp>(
          op->getLoc(), LLVM::LLVMPointerType::get(sigTy),
          procOp.getArgument(2), ArrayRef<Value>({index}));

      // Remap the i-th original argument to the gep'd value.
      final.remapInput(i + 3, gep.getResult());
    }

    // Get the converted process signature.
    auto funcTy = LLVM::LLVMFunctionType::get(
        voidTy, {i8PtrTy, LLVM::LLVMPointerType::get(stateTy),
                 LLVM::LLVMPointerType::get(sigTy)});
    // Create a new llvm function to house the lowered process.
    auto llvmFunc = rewriter.create<LLVM::LLVMFuncOp>(op->getLoc(),
                                                      procOp.getName(), funcTy);

    // Inline the process region in the new llvm function.
    rewriter.inlineRegionBefore(procOp.getBody(), llvmFunc.getBody(),
                                llvmFunc.end());

    insertPersistence(typeConverter, rewriter, &getDialect(), op->getLoc(),
                      procOp, stateTy, llvmFunc, &firstOp);

    // Convert the block argument types after inserting the persistence, as this
    // would otherwise interfere with the persistence generation.
    if (failed(rewriter.convertRegionTypes(&llvmFunc.getBody(), *typeConverter,
                                           &final))) {
      return failure();
    }

    rewriter.eraseOp(op);

    return success();
  }
};
} // namespace

namespace {
/// Convert an `llhd.halt` operation to LLVM dialect. This zeroes out all the
/// senses and returns, effectively making the process unable to be invoked
/// again.
struct HaltOpConversion : public ConvertToLLVMPattern {
  explicit HaltOpConversion(MLIRContext *ctx, LLVMTypeConverter &typeConverter)
      : ConvertToLLVMPattern(HaltOp::getOperationName(), ctx, typeConverter) {}

  LogicalResult
  matchAndRewrite(Operation *op, ArrayRef<Value> operands,
                  ConversionPatternRewriter &rewriter) const override {
    auto i1Ty = IntegerType::get(rewriter.getContext(), 1);
    auto i32Ty = IntegerType::get(rewriter.getContext(), 32);

    auto llvmFunc = op->getParentOfType<LLVM::LLVMFuncOp>();
    auto procState = llvmFunc.getArgument(1);
    auto senseTableTy = procState.getType()
                            .cast<LLVM::LLVMPointerType>()
                            .getElementType()
                            .cast<LLVM::LLVMStructType>()
                            .getBody()[2]
                            .cast<LLVM::LLVMPointerType>()
                            .getElementType()
                            .cast<LLVM::LLVMArrayType>();

    // Get senses ptr from the process state argument.
    auto zeroC = rewriter.create<LLVM::ConstantOp>(
        op->getLoc(), i32Ty, rewriter.getI32IntegerAttr(0));
    auto twoC = rewriter.create<LLVM::ConstantOp>(
        op->getLoc(), i32Ty, rewriter.getI32IntegerAttr(2));
    auto sensePtrGep = rewriter.create<LLVM::GEPOp>(
        op->getLoc(),
        LLVM::LLVMPointerType::get(LLVM::LLVMPointerType::get(senseTableTy)),
        procState, ArrayRef<Value>({zeroC, twoC}));
    auto sensePtr = rewriter.create<LLVM::LoadOp>(
        op->getLoc(), LLVM::LLVMPointerType::get(senseTableTy), sensePtrGep);

    // Zero out all the senses flags.
    for (size_t i = 0, e = senseTableTy.getNumElements(); i < e; ++i) {
      auto indC = rewriter.create<LLVM::ConstantOp>(
          op->getLoc(), i32Ty, rewriter.getI32IntegerAttr(i));
      auto zeroB = rewriter.create<LLVM::ConstantOp>(
          op->getLoc(), i1Ty, rewriter.getI32IntegerAttr(0));
      auto senseElemPtr = rewriter.create<LLVM::GEPOp>(
          op->getLoc(), LLVM::LLVMPointerType::get(i1Ty), sensePtr,
          ArrayRef<Value>({zeroC, indC}));
      rewriter.create<LLVM::StoreOp>(op->getLoc(), zeroB, senseElemPtr);
    }

    rewriter.replaceOpWithNewOp<LLVM::ReturnOp>(op, ValueRange());
    return success();
  }
};
} // namespace

namespace {
/// Convert an `llhd.wait` operation to LLVM dialect. This sets the current
/// resume point, sets the observed senses (if present) and schedules the timed
/// wake up (if present).
struct WaitOpConversion : public ConvertToLLVMPattern {
  explicit WaitOpConversion(MLIRContext *ctx, LLVMTypeConverter &typeConverter)
      : ConvertToLLVMPattern(WaitOp::getOperationName(), ctx, typeConverter) {}

  LogicalResult
  matchAndRewrite(Operation *op, ArrayRef<Value> operands,
                  ConversionPatternRewriter &rewriter) const override {
    auto waitOp = cast<WaitOp>(op);
    WaitOpAdaptor transformed(operands, op->getAttrDictionary());
    auto llvmFunc = op->getParentOfType<LLVM::LLVMFuncOp>();

    auto voidTy = getVoidType();
    auto i8PtrTy = getVoidPtrType();
    auto i1Ty = IntegerType::get(rewriter.getContext(), 1);
    auto i32Ty = IntegerType::get(rewriter.getContext(), 32);
    auto i64Ty = IntegerType::get(rewriter.getContext(), 64);

    // Get the llhdSuspend runtime function.
    auto llhdSuspendTy = LLVM::LLVMFunctionType::get(
        voidTy, {i8PtrTy, i8PtrTy, i64Ty, i64Ty, i64Ty});
    auto module = op->getParentOfType<ModuleOp>();
    auto llhdSuspendFunc = getOrInsertFunction(module, rewriter, op->getLoc(),
                                               "llhdSuspend", llhdSuspendTy);

    auto statePtr = llvmFunc.getArgument(0);
    auto procState = llvmFunc.getArgument(1);
    auto procStateTy = procState.getType();
    auto senseTableTy = procStateTy.cast<LLVM::LLVMPointerType>()
                            .getElementType()
                            .cast<LLVM::LLVMStructType>()
                            .getBody()[2]
                            .cast<LLVM::LLVMPointerType>()
                            .getElementType();

    // Get senses ptr.
    auto zeroC = rewriter.create<LLVM::ConstantOp>(
        op->getLoc(), i32Ty, rewriter.getI32IntegerAttr(0));
    auto twoC = rewriter.create<LLVM::ConstantOp>(
        op->getLoc(), i32Ty, rewriter.getI32IntegerAttr(2));
    auto sensePtrGep = rewriter.create<LLVM::GEPOp>(
        op->getLoc(),
        LLVM::LLVMPointerType::get(LLVM::LLVMPointerType::get(senseTableTy)),
        procState, ArrayRef<Value>({zeroC, twoC}));
    auto sensePtr = rewriter.create<LLVM::LoadOp>(
        op->getLoc(), LLVM::LLVMPointerType::get(senseTableTy), sensePtrGep);

    // Reset sense table, if not all signals are observed.
    if (waitOp.obs().size() <
        senseTableTy.cast<LLVM::LLVMArrayType>().getNumElements()) {
      auto zeroB = rewriter.create<LLVM::ConstantOp>(
          op->getLoc(), i1Ty, rewriter.getBoolAttr(false));
      for (size_t i = 0,
                  e = senseTableTy.cast<LLVM::LLVMArrayType>().getNumElements();
           i < e; ++i) {
        auto indC = rewriter.create<LLVM::ConstantOp>(
            op->getLoc(), i32Ty, rewriter.getI32IntegerAttr(i));
        auto senseElemPtr = rewriter.create<LLVM::GEPOp>(
            op->getLoc(), LLVM::LLVMPointerType::get(i1Ty), sensePtr,
            ArrayRef<Value>({zeroC, indC}));
        rewriter.create<LLVM::StoreOp>(op->getLoc(), zeroB, senseElemPtr);
      }
    }

    // Set sense flags for observed signals.
    for (auto observed : transformed.obs()) {
      auto instIndexPtr = rewriter.create<LLVM::GEPOp>(
          op->getLoc(), LLVM::LLVMPointerType::get(i64Ty), observed,
          ArrayRef<Value>({zeroC, twoC}));
      auto instIndex =
          rewriter.create<LLVM::LoadOp>(op->getLoc(), i64Ty, instIndexPtr);
      auto oneB = rewriter.create<LLVM::ConstantOp>(op->getLoc(), i1Ty,
                                                    rewriter.getBoolAttr(true));
      auto senseElementPtr = rewriter.create<LLVM::GEPOp>(
          op->getLoc(), LLVM::LLVMPointerType::get(i1Ty), sensePtr,
          ArrayRef<Value>({zeroC, instIndex}));
      rewriter.create<LLVM::StoreOp>(op->getLoc(), oneB, senseElementPtr);
    }

    // Update and store the new resume index in the process state.
    auto procStateBC =
        rewriter.create<LLVM::BitcastOp>(op->getLoc(), i8PtrTy, procState);

    // Spawn scheduled event, if present.
    if (waitOp.time()) {
      auto realTime = rewriter.create<LLVM::ExtractValueOp>(
          op->getLoc(), i64Ty, transformed.time(), rewriter.getI32ArrayAttr(0));
      auto delta = rewriter.create<LLVM::ExtractValueOp>(
          op->getLoc(), i64Ty, transformed.time(), rewriter.getI32ArrayAttr(1));
      auto eps = rewriter.create<LLVM::ExtractValueOp>(
          op->getLoc(), i64Ty, transformed.time(), rewriter.getI32ArrayAttr(2));

      std::array<Value, 5> args({statePtr, procStateBC, realTime, delta, eps});
      rewriter.create<LLVM::CallOp>(op->getLoc(), voidTy,
                                    rewriter.getSymbolRefAttr(llhdSuspendFunc),
                                    args);
    }

    rewriter.replaceOpWithNewOp<LLVM::ReturnOp>(op, ValueRange());
    return success();
  }
};
} // namespace

namespace {
/// Lower an llhd.inst operation to LLVM dialect. This generates malloc calls
/// and allocSignal calls (to store the pointer into the state) for each signal
/// in the instantiated entity.
struct InstOpConversion : public ConvertToLLVMPattern {
  explicit InstOpConversion(MLIRContext *ctx, LLVMTypeConverter &typeConverter)
      : ConvertToLLVMPattern(InstOp::getOperationName(), ctx, typeConverter) {}

  LogicalResult
  matchAndRewrite(Operation *op, ArrayRef<Value> operands,
                  ConversionPatternRewriter &rewriter) const override {
    // Get the inst operation.
    auto instOp = cast<InstOp>(op);
    // Get the parent module.
    auto module = op->getParentOfType<ModuleOp>();
    auto entity = op->getParentOfType<EntityOp>();

    auto voidTy = getVoidType();
    auto i8PtrTy = getVoidPtrType();
    auto i1Ty = IntegerType::get(rewriter.getContext(), 1);
    auto i32Ty = IntegerType::get(rewriter.getContext(), 32);
    auto i64Ty = IntegerType::get(rewriter.getContext(), 64);

    // Init function signature: (i8* %state) -> void.
    auto initFuncTy = LLVM::LLVMFunctionType::get(voidTy, {i8PtrTy});
    auto initFunc =
        getOrInsertFunction(module, rewriter, op->getLoc(), "llhd_init",
                            initFuncTy, /*insertBodyAndTerminator=*/true);

    // Get or insert the malloc function definition.
    // Malloc function signature: (i64 %size) -> i8* %pointer.
    auto mallocSigFuncTy = LLVM::LLVMFunctionType::get(i8PtrTy, {i64Ty});
    auto mallFunc = getOrInsertFunction(module, rewriter, op->getLoc(),
                                        "malloc", mallocSigFuncTy);

    // Get or insert the allocSignal library call definition.
    // allocSignal function signature: (i8* %state, i8* %sig_name, i8*
    // %sig_owner, i32 %value) -> i32 %sig_index.
    auto allocSigFuncTy = LLVM::LLVMFunctionType::get(
        i32Ty, {i8PtrTy, i32Ty, i8PtrTy, i8PtrTy, i64Ty});
    auto sigFunc = getOrInsertFunction(module, rewriter, op->getLoc(),
                                       "allocSignal", allocSigFuncTy);

    // Add information about the elements of an array signal to the state.
    // Signature: (i8* state, i32 signalIndex, i32 size, i32 numElements) ->
    // void
    auto addSigArrElemFuncTy =
        LLVM::LLVMFunctionType::get(voidTy, {i8PtrTy, i32Ty, i32Ty, i32Ty});
    auto addSigElemFunc =
        getOrInsertFunction(module, rewriter, op->getLoc(),
                            "addSigArrayElements", addSigArrElemFuncTy);

    // Add information about one element of a struct signal to the state.
    // Signature: (i8* state, i32 signalIndex, i32 offset, i32 size) -> void
    auto addSigStructElemFuncTy =
        LLVM::LLVMFunctionType::get(voidTy, {i8PtrTy, i32Ty, i32Ty, i32Ty});
    auto addSigStructFunc =
        getOrInsertFunction(module, rewriter, op->getLoc(),
                            "addSigStructElement", addSigStructElemFuncTy);

    // Get or insert allocProc library call definition.
    auto allocProcFuncTy =
        LLVM::LLVMFunctionType::get(voidTy, {i8PtrTy, i8PtrTy, i8PtrTy});
    auto allocProcFunc = getOrInsertFunction(module, rewriter, op->getLoc(),
                                             "allocProc", allocProcFuncTy);

    // Get or insert allocEntity library call definition.
    auto allocEntityFuncTy =
        LLVM::LLVMFunctionType::get(voidTy, {i8PtrTy, i8PtrTy, i8PtrTy});
    auto allocEntityFunc = getOrInsertFunction(
        module, rewriter, op->getLoc(), "allocEntity", allocEntityFuncTy);

    Value initStatePtr = initFunc.getArgument(0);

    // Get a builder for the init function.
    OpBuilder initBuilder =
        OpBuilder::atBlockTerminator(&initFunc.getBody().getBlocks().front());

    // Use the instance name to retrieve the instance from the state.
    auto ownerName = entity.getName().str() + "." + instOp.name().str();

    // Get or create owner name string
    Value owner;
    auto parentSym =
        module.lookupSymbol<LLVM::GlobalOp>("instance." + ownerName);
    if (!parentSym) {
      owner = LLVM::createGlobalString(
          op->getLoc(), initBuilder, "instance." + ownerName, ownerName + '\0',
          LLVM::Linkage::Internal);
      parentSym = module.lookupSymbol<LLVM::GlobalOp>("instance." + ownerName);
    } else {
      owner =
          getGlobalString(op->getLoc(), initBuilder, typeConverter, parentSym);
    }

    // Handle entity instantiation.
    if (auto child = module.lookupSymbol<EntityOp>(instOp.callee())) {
      auto regStateTy = getRegStateTy(&getDialect(), child.getOperation());
      auto regStatePtrTy = LLVM::LLVMPointerType::get(regStateTy);

      // Get reg state size.
      auto oneC = initBuilder.create<LLVM::ConstantOp>(
          op->getLoc(), i32Ty, rewriter.getI32IntegerAttr(1));
      auto regNull =
          initBuilder.create<LLVM::NullOp>(op->getLoc(), regStatePtrTy);
      auto regGep = initBuilder.create<LLVM::GEPOp>(
          op->getLoc(), regStatePtrTy, regNull, ArrayRef<Value>({oneC}));
      auto regSize =
          initBuilder.create<LLVM::PtrToIntOp>(op->getLoc(), i64Ty, regGep);

      // Malloc reg state.
      auto regMall =
          initBuilder
              .create<LLVM::CallOp>(op->getLoc(), i8PtrTy,
                                    rewriter.getSymbolRefAttr(mallFunc),
                                    ArrayRef<Value>({regSize}))
              .getResult(0);
      auto regMallBC = initBuilder.create<LLVM::BitcastOp>(
          op->getLoc(), regStatePtrTy, regMall);
      auto zeroB = initBuilder.create<LLVM::ConstantOp>(
          op->getLoc(), i1Ty, rewriter.getBoolAttr(false));

      // Zero-initialize reg state entries.
      for (size_t i = 0,
                  e = regStateTy.cast<LLVM::LLVMStructType>().getBody().size();
           i < e; ++i) {
        size_t f = regStateTy.cast<LLVM::LLVMStructType>()
                       .getBody()[i]
                       .cast<LLVM::LLVMArrayType>()
                       .getNumElements();
        for (size_t j = 0; j < f; ++j) {
          auto regIndexC = initBuilder.create<LLVM::ConstantOp>(
              op->getLoc(), i32Ty, rewriter.getI32IntegerAttr(i));
          auto triggerIndexC = initBuilder.create<LLVM::ConstantOp>(
              op->getLoc(), i32Ty, rewriter.getI32IntegerAttr(j));
          auto regGep = initBuilder.create<LLVM::GEPOp>(
              op->getLoc(), LLVM::LLVMPointerType::get(i1Ty), regMallBC,
              ArrayRef<Value>({zeroB, regIndexC, triggerIndexC}));
          initBuilder.create<LLVM::StoreOp>(op->getLoc(), zeroB, regGep);
        }
      }

      // Add reg state pointer to global state.
      initBuilder.create<LLVM::CallOp>(
          op->getLoc(), voidTy, rewriter.getSymbolRefAttr(allocEntityFunc),
          ArrayRef<Value>({initStatePtr, owner, regMall}));

      // Index of the signal in the entity's signal table.
      int initCounter = 0;
      // Walk over the entity and generate mallocs for each one of its signals.
      child.walk([&](SigOp op) -> void {
        // if (auto sigOp = dyn_cast<SigOp>(op)) {
        auto underlyingTy = typeConverter->convertType(op.init().getType());
        // Get index constant of the signal in the entity's signal table.
        auto indexConst = initBuilder.create<LLVM::ConstantOp>(
            op.getLoc(), i32Ty, rewriter.getI32IntegerAttr(initCounter));
        initCounter++;

        // Clone and insert the operation that defines the signal's init
        // operand (assmued to be a constant/array op)
        auto defOp = op.init().getDefiningOp();
        auto initDef = recursiveCloneInit(initBuilder, defOp)->getResult(0);

        // Compute the required space to malloc.
        auto oneC = initBuilder.create<LLVM::ConstantOp>(
            op.getLoc(), i32Ty, rewriter.getI32IntegerAttr(1));
        auto twoC = initBuilder.create<LLVM::ConstantOp>(
            op.getLoc(), i64Ty, rewriter.getI32IntegerAttr(2));
        auto nullPtr = initBuilder.create<LLVM::NullOp>(
            op.getLoc(), LLVM::LLVMPointerType::get(underlyingTy));
        auto sizeGep = initBuilder.create<LLVM::GEPOp>(
            op.getLoc(), LLVM::LLVMPointerType::get(underlyingTy), nullPtr,
            ArrayRef<Value>(oneC));
        auto size =
            initBuilder.create<LLVM::PtrToIntOp>(op.getLoc(), i64Ty, sizeGep);
        // Malloc double the required space to make sure signal
        // shifts do not segfault.
        auto mallocSize =
            initBuilder.create<LLVM::MulOp>(op.getLoc(), i64Ty, size, twoC);
        std::array<Value, 1> margs({mallocSize});
        auto mall = initBuilder
                        .create<LLVM::CallOp>(
                            op.getLoc(), i8PtrTy,
                            rewriter.getSymbolRefAttr(mallFunc), margs)
                        .getResult(0);

        // Store the initial value.
        auto bitcast = initBuilder.create<LLVM::BitcastOp>(
            op.getLoc(), LLVM::LLVMPointerType::get(underlyingTy), mall);
        initBuilder.create<LLVM::StoreOp>(op.getLoc(), initDef, bitcast);

        // Get the amount of bytes required to represent an integer underlying
        // type. Use the whole size of the type if not an integer.
        Value passSize;
        if (auto intTy = underlyingTy.dyn_cast<IntegerType>()) {
          auto byteWidth = llvm::divideCeil(intTy.getWidth(), 8);
          passSize = initBuilder.create<LLVM::ConstantOp>(
              op.getLoc(), i64Ty, rewriter.getI64IntegerAttr(byteWidth));
        } else {
          passSize = size;
        }

        std::array<Value, 5> args(
            {initStatePtr, indexConst, owner, mall, passSize});
        auto sigIndex =
            initBuilder
                .create<LLVM::CallOp>(op.getLoc(), i32Ty,
                                      rewriter.getSymbolRefAttr(sigFunc), args)
                .getResult(0);

        // Add structured underlying type information.
        if (auto arrayTy = underlyingTy.dyn_cast<LLVM::LLVMArrayType>()) {
          auto zeroC = initBuilder.create<LLVM::ConstantOp>(
              op.getLoc(), i32Ty, rewriter.getI32IntegerAttr(0));

          auto numElements = initBuilder.create<LLVM::ConstantOp>(
              op.getLoc(), i32Ty,
              rewriter.getI32IntegerAttr(arrayTy.getNumElements()));

          // Get element size.
          auto null = initBuilder.create<LLVM::NullOp>(
              op.getLoc(), LLVM::LLVMPointerType::get(arrayTy));
          auto gepFirst = initBuilder.create<LLVM::GEPOp>(
              op.getLoc(), LLVM::LLVMPointerType::get(arrayTy.getElementType()),
              null, ArrayRef<Value>({zeroC, oneC}));
          auto toInt = initBuilder.create<LLVM::PtrToIntOp>(op.getLoc(), i32Ty,
                                                            gepFirst);

          // Add information to the state.
          initBuilder.create<LLVM::CallOp>(
              op.getLoc(), llvm::None,
              rewriter.getSymbolRefAttr(addSigElemFunc),
              ArrayRef<Value>({initStatePtr, sigIndex, toInt, numElements}));
        } else if (auto structTy =
                       underlyingTy.dyn_cast<LLVM::LLVMStructType>()) {
          auto zeroC = initBuilder.create<LLVM::ConstantOp>(
              op.getLoc(), i32Ty, rewriter.getI32IntegerAttr(0));

          auto null = initBuilder.create<LLVM::NullOp>(
              op.getLoc(), LLVM::LLVMPointerType::get(structTy));
          for (size_t i = 0, e = structTy.getBody().size(); i < e; ++i) {
            auto oneC = initBuilder.create<LLVM::ConstantOp>(
                op.getLoc(), i32Ty, rewriter.getI32IntegerAttr(1));
            auto indexC = initBuilder.create<LLVM::ConstantOp>(
                op.getLoc(), i32Ty, rewriter.getI32IntegerAttr(i));

            // Get pointer offset.
            auto gepElem = initBuilder.create<LLVM::GEPOp>(
                op.getLoc(), LLVM::LLVMPointerType::get(structTy.getBody()[i]),
                null, ArrayRef<Value>({zeroC, indexC}));
            auto elemToInt = initBuilder.create<LLVM::PtrToIntOp>(
                op.getLoc(), i32Ty, gepElem);

            // Get element size.
            auto elemNull = initBuilder.create<LLVM::NullOp>(
                op.getLoc(), LLVM::LLVMPointerType::get(structTy.getBody()[i]));
            auto gepElemSize = initBuilder.create<LLVM::GEPOp>(
                op.getLoc(), LLVM::LLVMPointerType::get(structTy.getBody()[i]),
                elemNull, ArrayRef<Value>({oneC}));
            auto elemSizeToInt = initBuilder.create<LLVM::PtrToIntOp>(
                op.getLoc(), i32Ty, gepElemSize);

            // Add information to the state.
            initBuilder.create<LLVM::CallOp>(
                op.getLoc(), llvm::None,
                rewriter.getSymbolRefAttr(addSigStructFunc),
                ArrayRef<Value>(
                    {initStatePtr, sigIndex, elemToInt, elemSizeToInt}));
          }
        }
      });
    } else if (auto proc = module.lookupSymbol<ProcOp>(instOp.callee())) {
      // Handle process instantiation.
      auto sensesPtrTy = LLVM::LLVMPointerType::get(
          LLVM::LLVMArrayType::get(i1Ty, proc.getNumArguments()));
      auto procStatePtrTy =
<<<<<<< HEAD
          LLVM::LLVMPointerType::get(LLVM::LLVMStructType::getLiteral(
              rewriter.getContext(),
              {i32Ty, i32Ty, sensesPtrTy,
               getProcPersistenceTy(&getDialect(), typeConverter, proc)}));
=======
          LLVM::LLVMType::getStructTy(
              i32Ty, i32Ty, sensesPtrTy,
              getProcPersistenceTy(&getDialect(), typeConverter, proc))
              .getPointerTo();
>>>>>>> cd930968

      auto zeroC = initBuilder.create<LLVM::ConstantOp>(
          op->getLoc(), i32Ty, rewriter.getI32IntegerAttr(0));
      auto oneC = initBuilder.create<LLVM::ConstantOp>(
          op->getLoc(), i32Ty, rewriter.getI32IntegerAttr(1));
      auto twoC = initBuilder.create<LLVM::ConstantOp>(
          op->getLoc(), i32Ty, rewriter.getI32IntegerAttr(2));

      // Malloc space for the process state.
      auto procStateNullPtr =
          initBuilder.create<LLVM::NullOp>(op->getLoc(), procStatePtrTy);
      auto procStateGep = initBuilder.create<LLVM::GEPOp>(
          op->getLoc(), procStatePtrTy, procStateNullPtr,
          ArrayRef<Value>({oneC}));
      auto procStateSize = initBuilder.create<LLVM::PtrToIntOp>(
          op->getLoc(), i64Ty, procStateGep);
      std::array<Value, 1> procStateMArgs({procStateSize});
      auto procStateMall =
          initBuilder
              .create<LLVM::CallOp>(op->getLoc(), i8PtrTy,
                                    rewriter.getSymbolRefAttr(mallFunc),
                                    procStateMArgs)
              .getResult(0);

      auto procStateBC = initBuilder.create<LLVM::BitcastOp>(
          op->getLoc(), procStatePtrTy, procStateMall);

<<<<<<< HEAD
=======

>>>>>>> cd930968
      // Store the initial resume index.
      auto resumeGep = initBuilder.create<LLVM::GEPOp>(
          op->getLoc(), LLVM::LLVMPointerType::get(i32Ty), procStateBC,
          ArrayRef<Value>({zeroC, oneC}));
      initBuilder.create<LLVM::StoreOp>(op->getLoc(), zeroC, resumeGep);

      // Malloc space for the senses table.
      auto sensesNullPtr =
          initBuilder.create<LLVM::NullOp>(op->getLoc(), sensesPtrTy);
      auto sensesGep = initBuilder.create<LLVM::GEPOp>(
          op->getLoc(), sensesPtrTy, sensesNullPtr, ArrayRef<Value>({oneC}));
      auto sensesSize =
          initBuilder.create<LLVM::PtrToIntOp>(op->getLoc(), i64Ty, sensesGep);
      std::array<Value, 1> senseMArgs({sensesSize});
      auto sensesMall = initBuilder
                            .create<LLVM::CallOp>(
                                op->getLoc(), i8PtrTy,
                                rewriter.getSymbolRefAttr(mallFunc), senseMArgs)
                            .getResult(0);

      auto sensesBC = initBuilder.create<LLVM::BitcastOp>(
          op->getLoc(), sensesPtrTy, sensesMall);

      // Set all initial senses to 1.
      for (size_t i = 0, e = sensesPtrTy.cast<LLVM::LLVMPointerType>()
                                 .getElementType()
                                 .cast<LLVM::LLVMArrayType>()
                                 .getNumElements();
           i < e; ++i) {
        auto oneB = initBuilder.create<LLVM::ConstantOp>(
            op->getLoc(), i1Ty, rewriter.getBoolAttr(true));
        auto gepInd = initBuilder.create<LLVM::ConstantOp>(
            op->getLoc(), i32Ty, rewriter.getI32IntegerAttr(i));
        auto senseGep = initBuilder.create<LLVM::GEPOp>(
            op->getLoc(), LLVM::LLVMPointerType::get(i1Ty), sensesBC,
            ArrayRef<Value>({zeroC, gepInd}));
        initBuilder.create<LLVM::StoreOp>(op->getLoc(), oneB, senseGep);
      }

      // Store the senses pointer in the process state.
      auto procStateSensesPtr = initBuilder.create<LLVM::GEPOp>(
          op->getLoc(), LLVM::LLVMPointerType::get(sensesPtrTy), procStateBC,
          ArrayRef<Value>({zeroC, twoC}));
      initBuilder.create<LLVM::StoreOp>(op->getLoc(), sensesBC,
                                        procStateSensesPtr);

      std::array<Value, 3> allocProcArgs({initStatePtr, owner, procStateMall});
      initBuilder.create<LLVM::CallOp>(op->getLoc(), voidTy,
                                       rewriter.getSymbolRefAttr(allocProcFunc),
                                       allocProcArgs);
    }

    rewriter.eraseOp(op);
    return success();
  }
};
} // namespace

//===----------------------------------------------------------------------===//
// Signal conversions
//===----------------------------------------------------------------------===//

namespace {
/// Convert an `llhd.sig` operation to LLVM dialect. The i-th signal of an
/// entity get's lowered to a load of the i-th element of the signal table,
/// passed as an argument.
struct SigOpConversion : public ConvertToLLVMPattern {
  explicit SigOpConversion(MLIRContext *ctx, LLVMTypeConverter &typeConverter,
                           size_t &sigCounter)
      : ConvertToLLVMPattern(llhd::SigOp::getOperationName(), ctx,
                             typeConverter),
        sigCounter(sigCounter) {}

  LogicalResult
  matchAndRewrite(Operation *op, ArrayRef<Value> operands,
                  ConversionPatternRewriter &rewriter) const override {
    // Get the adapted opreands.
    SigOpAdaptor transformed(operands);

    // Collect the used llvm types.
    auto i32Ty = IntegerType::get(rewriter.getContext(), 32);
    auto sigTy = getLLVMSigType(&getDialect());

    // Get the signal table pointer from the arguments.
    Value sigTablePtr = op->getParentOfType<LLVM::LLVMFuncOp>().getArgument(2);

    // Get the index in the signal table and increase counter.
    auto indexConst = rewriter.create<LLVM::ConstantOp>(
        op->getLoc(), i32Ty, rewriter.getI32IntegerAttr(sigCounter));
    ++sigCounter;

    // Insert a gep to the signal index in the signal table argument.
    rewriter.replaceOpWithNewOp<LLVM::GEPOp>(
        op, LLVM::LLVMPointerType::get(sigTy), sigTablePtr,
        ArrayRef<Value>(indexConst));

    return success();
  }

private:
  size_t &sigCounter;
};
} // namespace

namespace {
/// Convert an `llhd.prb` operation to LLVM dialect. The result is a library
/// call to the
/// `@probe_signal` function. The signal details are then extracted and used to
/// load the final probe value.
struct PrbOpConversion : public ConvertToLLVMPattern {
  explicit PrbOpConversion(MLIRContext *ctx, LLVMTypeConverter &typeConverter)
      : ConvertToLLVMPattern(llhd::PrbOp::getOperationName(), ctx,
                             typeConverter) {}

  LogicalResult
  matchAndRewrite(Operation *op, ArrayRef<Value> operands,
                  ConversionPatternRewriter &rewriter) const override {
    // Get the adapted operands.
    PrbOpAdaptor transformed(operands);
    // Get the prb operation.
    auto prbOp = cast<PrbOp>(op);

    // Collect the used llvm types.
    auto resTy = prbOp.getType();
    auto finalTy = typeConverter->convertType(resTy);

    // Get the signal details from the signal struct.
    auto sigDetail = getSignalDetail(rewriter, &getDialect(), op->getLoc(),
                                     transformed.signal());

    if (resTy.isa<IntegerType>()) {
      // Get the amount of bytes to load. An extra byte is always loaded to
      // cover the case where a subsignal spans halfway in the last byte.
      int resWidth = resTy.getIntOrFloatBitWidth();
      int loadWidth = (llvm::divideCeil(resWidth, 8) + 1) * 8;
      auto loadTy = IntegerType::get(rewriter.getContext(), loadWidth);

      auto bitcast = rewriter.create<LLVM::BitcastOp>(
          op->getLoc(), LLVM::LLVMPointerType::get(loadTy), sigDetail[0]);
      auto loadSig =
          rewriter.create<LLVM::LoadOp>(op->getLoc(), loadTy, bitcast);

      // Shift the loaded value by the offset and truncate to the final width.
      auto trOff = adjustBitWidth(op->getLoc(), rewriter, loadTy, sigDetail[1]);
      auto shifted =
          rewriter.create<LLVM::LShrOp>(op->getLoc(), loadTy, loadSig, trOff);
      rewriter.replaceOpWithNewOp<LLVM::TruncOp>(op, finalTy, shifted);

      return success();
    }

    if (resTy.isa<ArrayType, TupleType>()) {
      auto bitcast = rewriter.create<LLVM::BitcastOp>(
          op->getLoc(), LLVM::LLVMPointerType::get(finalTy), sigDetail[0]);
      rewriter.replaceOpWithNewOp<LLVM::LoadOp>(op, finalTy, bitcast);

      return success();
    }

    return failure();
  }
};
} // namespace

namespace {
/// Convert an `llhd.drv` operation to LLVM dialect. The result is a library
/// call to the
/// `@driveSignal` function, which declaration is inserted at the beginning of
/// the module if missing. The required arguments are either generated or
/// fetched.
struct DrvOpConversion : public ConvertToLLVMPattern {
  explicit DrvOpConversion(MLIRContext *ctx, LLVMTypeConverter &typeConverter)
      : ConvertToLLVMPattern(llhd::DrvOp::getOperationName(), ctx,
                             typeConverter) {}

  LogicalResult
  matchAndRewrite(Operation *op, ArrayRef<Value> operands,
                  ConversionPatternRewriter &rewriter) const override {
    // Get the adapted operands.
    DrvOpAdaptor transformed(operands);
    // Get the drive operation.
    auto drvOp = cast<DrvOp>(op);
    // Get the parent module.
    auto module = op->getParentOfType<ModuleOp>();

    // Collect used llvm types.
    auto voidTy = getVoidType();
    auto i8PtrTy = getVoidPtrType();
    auto i1Ty = IntegerType::get(rewriter.getContext(), 1);
    auto i32Ty = IntegerType::get(rewriter.getContext(), 32);
    auto i64Ty = IntegerType::get(rewriter.getContext(), 64);
    auto sigTy = getLLVMSigType(&getDialect());

    // Get or insert the drive library call.
    auto drvFuncTy = LLVM::LLVMFunctionType::get(
        voidTy, {i8PtrTy, LLVM::LLVMPointerType::get(sigTy), i8PtrTy, i64Ty,
                 i64Ty, i64Ty, i64Ty});
    auto drvFunc = getOrInsertFunction(module, rewriter, op->getLoc(),
                                       "driveSignal", drvFuncTy);

    // Get the state pointer from the function arguments.
    Value statePtr = op->getParentOfType<LLVM::LLVMFuncOp>().getArgument(0);

    // Get signal width.
    Value sigWidth;
    auto underlyingTy = drvOp.value().getType();
    if (isArrayOrTuple(underlyingTy)) {
      auto llvmPtrTy =
          LLVM::LLVMPointerType::get(typeConverter->convertType(underlyingTy));
      auto oneC = rewriter.create<LLVM::ConstantOp>(
          op->getLoc(), i32Ty, rewriter.getI32IntegerAttr(1));
      auto eightC = rewriter.create<LLVM::ConstantOp>(
          op->getLoc(), i64Ty, rewriter.getI64IntegerAttr(8));
      auto nullPtr = rewriter.create<LLVM::NullOp>(op->getLoc(), llvmPtrTy);
      auto gepOne = rewriter.create<LLVM::GEPOp>(
          op->getLoc(), llvmPtrTy, nullPtr, ArrayRef<Value>(oneC));
      auto toInt =
          rewriter.create<LLVM::PtrToIntOp>(op->getLoc(), i64Ty, gepOne);
      sigWidth = rewriter.create<LLVM::MulOp>(op->getLoc(), toInt, eightC);
    } else {
      sigWidth = rewriter.create<LLVM::ConstantOp>(
          op->getLoc(), i64Ty,
          rewriter.getI64IntegerAttr(underlyingTy.getIntOrFloatBitWidth()));
    }

    // Insert enable comparison. Skip if the enable operand is 0.
    if (auto gate = drvOp.enable()) {
      auto block = op->getBlock();
      auto continueBlock =
          rewriter.splitBlock(rewriter.getInsertionBlock(), op->getIterator());
      auto drvBlock = rewriter.createBlock(continueBlock);
      rewriter.setInsertionPointToEnd(drvBlock);
      rewriter.create<LLVM::BrOp>(op->getLoc(), ValueRange(), continueBlock);

      rewriter.setInsertionPointToEnd(block);
      auto oneC = rewriter.create<LLVM::ConstantOp>(
          op->getLoc(), i1Ty, rewriter.getI16IntegerAttr(1));
      auto cmp = rewriter.create<LLVM::ICmpOp>(
          op->getLoc(), LLVM::ICmpPredicate::eq, transformed.enable(), oneC);
      rewriter.create<LLVM::CondBrOp>(op->getLoc(), cmp, drvBlock,
                                      continueBlock);

      rewriter.setInsertionPointToStart(drvBlock);
    }

    auto oneConst = rewriter.create<LLVM::ConstantOp>(
        op->getLoc(), i32Ty, rewriter.getI32IntegerAttr(1));
    auto alloca = rewriter.create<LLVM::AllocaOp>(
        op->getLoc(), LLVM::LLVMPointerType::get(transformed.value().getType()),
        oneConst, 4);
    rewriter.create<LLVM::StoreOp>(op->getLoc(), transformed.value(), alloca);
    auto bc = rewriter.create<LLVM::BitcastOp>(op->getLoc(), i8PtrTy, alloca);

    // Get the time values.
    auto realTime = rewriter.create<LLVM::ExtractValueOp>(
        op->getLoc(), i64Ty, transformed.time(), rewriter.getI32ArrayAttr(0));
    auto delta = rewriter.create<LLVM::ExtractValueOp>(
        op->getLoc(), i64Ty, transformed.time(), rewriter.getI32ArrayAttr(1));
    auto eps = rewriter.create<LLVM::ExtractValueOp>(
        op->getLoc(), i64Ty, transformed.time(), rewriter.getI32ArrayAttr(2));

    // Define the driveSignal library call arguments.
    std::array<Value, 7> args(
        {statePtr, transformed.signal(), bc, sigWidth, realTime, delta, eps});
    // Create the library call.
    rewriter.create<LLVM::CallOp>(op->getLoc(), voidTy,
                                  rewriter.getSymbolRefAttr(drvFunc), args);

    rewriter.eraseOp(op);
    return success();
  }
};
} // namespace

namespace {
/// Convert an `llhd.reg` operation to LLVM dialect. This generates a series of
/// comparisons (blocks) that end up driving the signal with the arguments of
/// the first matching trigger from the trigger list.
struct RegOpConversion : public ConvertToLLVMPattern {
  explicit RegOpConversion(MLIRContext *ctx, LLVMTypeConverter &typeConverter,
                           size_t &regCounter)
      : ConvertToLLVMPattern(RegOp::getOperationName(), ctx, typeConverter),
        regCounter(regCounter) {}

  LogicalResult
  matchAndRewrite(Operation *op, ArrayRef<Value> operands,
                  ConversionPatternRewriter &rewriter) const override {
    auto regOp = cast<RegOp>(op);
    RegOpAdaptor transformed(operands, op->getAttrDictionary());

    auto i1Ty = IntegerType::get(rewriter.getContext(), 1);
    auto i32Ty = IntegerType::get(rewriter.getContext(), 32);

    auto func = op->getParentOfType<LLVM::LLVMFuncOp>();

    // Retrieve and update previous trigger values for rising/falling edge
    // detection.
    size_t triggerIndex = 0;
    SmallVector<Value, 4> prevTriggers;
    for (int i = 0, e = regOp.values().size(); i < e; ++i) {
      auto mode = regOp.getRegModeAt(i);
      if (mode == RegMode::both || mode == RegMode::fall ||
          mode == RegMode::rise) {
        auto zeroC = rewriter.create<LLVM::ConstantOp>(
            op->getLoc(), i32Ty, rewriter.getI32IntegerAttr(0));
        auto regIndexC = rewriter.create<LLVM::ConstantOp>(
            op->getLoc(), i32Ty, rewriter.getI32IntegerAttr(regCounter));
        auto triggerIndexC = rewriter.create<LLVM::ConstantOp>(
            op->getLoc(), i32Ty, rewriter.getI32IntegerAttr(triggerIndex++));
        auto gep = rewriter.create<LLVM::GEPOp>(
            op->getLoc(), LLVM::LLVMPointerType::get(i1Ty), func.getArgument(1),
            ArrayRef<Value>({zeroC, regIndexC, triggerIndexC}));
        prevTriggers.push_back(
            rewriter.create<LLVM::LoadOp>(op->getLoc(), gep));
        rewriter.create<LLVM::StoreOp>(op->getLoc(), transformed.triggers()[i],
                                       gep);
      }
    }

    // Create blocks for drive and continue.
    auto block = op->getBlock();
    auto continueBlock = block->splitBlock(op);

    auto drvBlock = rewriter.createBlock(continueBlock);
    auto valArg = drvBlock->addArgument(transformed.values()[0].getType());
    auto delayArg = drvBlock->addArgument(transformed.delays()[0].getType());
    auto gateArg = drvBlock->addArgument(i1Ty);

    // Create a drive with the block arguments.
    rewriter.setInsertionPointToStart(drvBlock);
    rewriter.create<DrvOp>(op->getLoc(), regOp.signal(), valArg, delayArg,
                           gateArg);
    rewriter.create<LLVM::BrOp>(op->getLoc(), ValueRange(), continueBlock);

    int j = prevTriggers.size() - 1;
    // Create a comparison block for each of the reg tuples.
    for (int i = regOp.values().size() - 1, e = i; i >= 0; --i) {
      auto cmpBlock = rewriter.createBlock(block->getNextNode());
      rewriter.setInsertionPointToStart(cmpBlock);

      Value gate;
      if (regOp.hasGate(i)) {
        gate = regOp.getGateAt(i);
      } else {
        gate = rewriter.create<LLVM::ConstantOp>(op->getLoc(), i1Ty,
                                                 rewriter.getBoolAttr(true));
      }

      auto drvArgs = std::array<Value, 3>(
          {transformed.values()[i], transformed.delays()[i], gate});

      RegMode mode = regOp.getRegModeAt(i);

      // Create comparison constants for all modes other than both.
      Value rhs;
      if (mode == RegMode::low || mode == RegMode::fall) {
        rhs = rewriter.create<LLVM::ConstantOp>(op->getLoc(), i1Ty,
                                                rewriter.getBoolAttr(false));
      } else if (mode == RegMode::high || mode == RegMode::rise) {
        rhs = rewriter.create<LLVM::ConstantOp>(op->getLoc(), i1Ty,
                                                rewriter.getBoolAttr(true));
      }

      // Create comparison for non-both modes.
      Value comp;
      if (rhs)
        comp =
            rewriter.create<LLVM::ICmpOp>(op->getLoc(), LLVM::ICmpPredicate::eq,
                                          transformed.triggers()[i], rhs);

      // Create comparison for modes needing more than one state of the trigger.
      Value brCond;
      if (mode == RegMode::rise || mode == RegMode::fall ||
          mode == RegMode::both) {

        auto cmpPrev = rewriter.create<LLVM::ICmpOp>(
            op->getLoc(), LLVM::ICmpPredicate::ne, transformed.triggers()[i],
            prevTriggers[j--]);
        if (mode == RegMode::both)
          brCond = cmpPrev;
        else
          brCond =
              rewriter.create<LLVM::AndOp>(op->getLoc(), i1Ty, comp, cmpPrev);
      } else {
        brCond = comp;
      }

      Block *nextBlock;
      nextBlock = cmpBlock->getNextNode();
      // Don't go to next block for last comparison's false branch (skip the
      // drive block).
      if (i == e)
        nextBlock = continueBlock;

      rewriter.create<LLVM::CondBrOp>(op->getLoc(), brCond, drvBlock, drvArgs,
                                      nextBlock, ValueRange());
    }

    rewriter.setInsertionPointToEnd(block);
    rewriter.create<LLVM::BrOp>(op->getLoc(), ArrayRef<Value>(),
                                block->getNextNode());

    rewriter.eraseOp(op);

    ++regCounter;

    return success();
  }

private:
  size_t &regCounter;
}; // namespace
} // namespace

//===----------------------------------------------------------------------===//
// Bitwise conversions
//===----------------------------------------------------------------------===//

namespace {
/// Convert an `llhd.not` operation. The result is an `llvm.xor` operation,
/// xor-ing the operand with all ones.
struct NotOpConversion : public ConvertToLLVMPattern {
  explicit NotOpConversion(MLIRContext *ctx, LLVMTypeConverter &typeConverter)
      : ConvertToLLVMPattern(llhd::NotOp::getOperationName(), ctx,
                             typeConverter) {}

  LogicalResult
  matchAndRewrite(Operation *op, ArrayRef<Value> operands,
                  ConversionPatternRewriter &rewriter) const override {
    // Get the adapted operands.
    NotOpAdaptor transformed(operands);
    // Get the `llhd.not` operation.
    auto notOp = cast<NotOp>(op);
    // Get integer width.
    unsigned width = notOp.getType().getIntOrFloatBitWidth();
    // Get the used llvm types.
    auto iTy = IntegerType::get(rewriter.getContext(), width);

    // Get the all-ones mask operand
    APInt mask(width, 0);
    mask.setAllBits();
    auto rhs = rewriter.getIntegerAttr(rewriter.getIntegerType(width), mask);
    auto rhsConst = rewriter.create<LLVM::ConstantOp>(op->getLoc(), iTy, rhs);

    rewriter.replaceOpWithNewOp<LLVM::XOrOp>(
        op, typeConverter->convertType(notOp.getType()), transformed.value(),
        rhsConst);

    return success();
  }
};
} // namespace

namespace {
/// Convert an `llhd.shr` operation to LLVM dialect. All the operands are
/// extended to the width obtained by combining the hidden and base values. This
/// combined value is then shifted (exposing the hidden value) and truncated to
/// the base length
struct ShrOpConversion : public ConvertToLLVMPattern {
  explicit ShrOpConversion(MLIRContext *ctx, LLVMTypeConverter &typeConverter)
      : ConvertToLLVMPattern(llhd::ShrOp::getOperationName(), ctx,
                             typeConverter) {}

  LogicalResult
  matchAndRewrite(Operation *op, ArrayRef<Value> operands,
                  ConversionPatternRewriter &rewriter) const override {

    ShrOpAdaptor transformed(operands);
    auto shrOp = cast<ShrOp>(op);

    if (auto resTy = shrOp.result().getType().dyn_cast<IntegerType>()) {
      // Get width of the base and hidden values combined.
      auto baseWidth = shrOp.getType().getIntOrFloatBitWidth();
      auto hdnWidth = shrOp.hidden().getType().getIntOrFloatBitWidth();
      auto full = baseWidth + hdnWidth;

      auto tmpTy = IntegerType::get(rewriter.getContext(), full);

      // Extend all operands the combined width.
      auto baseZext =
          adjustBitWidth(op->getLoc(), rewriter, tmpTy, transformed.base());
      auto hdnZext =
          adjustBitWidth(op->getLoc(), rewriter, tmpTy, transformed.hidden());
      auto amntZext =
          adjustBitWidth(op->getLoc(), rewriter, tmpTy, transformed.amount());

      // Shift the hidden operand such that it can be prepended to the full
      // value.
      auto hdnShAmnt = rewriter.create<LLVM::ConstantOp>(
          op->getLoc(), tmpTy,
          rewriter.getIntegerAttr(rewriter.getIntegerType(full), baseWidth));
      auto hdnSh =
          rewriter.create<LLVM::ShlOp>(op->getLoc(), tmpTy, hdnZext, hdnShAmnt);

      // Combine the base and hidden values.
      auto combined =
          rewriter.create<LLVM::OrOp>(op->getLoc(), tmpTy, hdnSh, baseZext);

      // Perform the right shift.
      auto shifted = rewriter.create<LLVM::LShrOp>(op->getLoc(), tmpTy,
                                                   combined, amntZext);

      // Truncate to final width.
      rewriter.replaceOpWithNewOp<LLVM::TruncOp>(
          op, transformed.base().getType(), shifted);

      return success();
    } else if (auto resTy = shrOp.result().getType().dyn_cast<SigType>()) {

      rewriter.replaceOpWithNewOp<DynExtractSliceOp>(
          op, shrOp.result().getType(), transformed.base(),
          transformed.amount());

      return success();
    }
    if (auto arrTy = shrOp.result().getType().dyn_cast<ArrayType>()) {
      auto baseTy = typeConverter->convertType(shrOp.base().getType());
      auto hiddenTy = typeConverter->convertType(shrOp.hidden().getType());
      auto combinedTy = llhd::ArrayType::get(
          baseTy.cast<LLVM::LLVMArrayType>().getNumElements() +
              hiddenTy.cast<LLVM::LLVMArrayType>().getNumElements(),
          arrTy.getElementType());

      auto combinedArrayInit = rewriter.create<LLVM::UndefOp>(
          op->getLoc(), typeConverter->convertType(combinedTy));
      auto insertBase = rewriter.create<InsertSliceOp>(
          op->getLoc(), combinedTy, combinedArrayInit, shrOp.base(),
          rewriter.getIndexAttr(0));
      auto insertHidden = rewriter.create<InsertSliceOp>(
          op->getLoc(), combinedTy, insertBase, shrOp.hidden(),
          rewriter.getIndexAttr(
              baseTy.cast<LLVM::LLVMArrayType>().getNumElements()));
      rewriter.replaceOpWithNewOp<DynExtractSliceOp>(op, arrTy, insertHidden,
                                                     transformed.amount());

      return success();
    }

    return failure();
  }
};
} // namespace

namespace {
/// Convert an `llhd.shl` operation to LLVM dialect. All the operands are
/// extended to the width obtained by combining the hidden and base values. This
/// combined value is then shifted right by `hidden_width - amount` (exposing
/// the hidden value) and truncated to the base length
struct ShlOpConversion : public ConvertToLLVMPattern {
  explicit ShlOpConversion(MLIRContext *ctx, LLVMTypeConverter &typeConverter)
      : ConvertToLLVMPattern(llhd::ShlOp::getOperationName(), ctx,
                             typeConverter) {}

  LogicalResult
  matchAndRewrite(Operation *op, ArrayRef<Value> operands,
                  ConversionPatternRewriter &rewriter) const override {

    ShlOpAdaptor transformed(operands);
    auto shlOp = cast<ShlOp>(op);
    assert(!shlOp.getType().isa<llhd::SigType>() && "sig not yet supported");

    // Get the width of the base and hidden operands combined.
    auto baseWidth = shlOp.getType().getIntOrFloatBitWidth();
    auto hdnWidth = shlOp.hidden().getType().getIntOrFloatBitWidth();
    auto full = baseWidth + hdnWidth;

    auto tmpTy = IntegerType::get(rewriter.getContext(), full);

    // Extend all operands to the combined width.
    auto baseZext =
        adjustBitWidth(op->getLoc(), rewriter, tmpTy, transformed.base());
    auto hdnZext =
        adjustBitWidth(op->getLoc(), rewriter, tmpTy, transformed.hidden());
    auto amntZext =
        adjustBitWidth(op->getLoc(), rewriter, tmpTy, transformed.amount());

    // Shift the base operand such that it can be prepended to the full value.
    auto hdnWidthConst = rewriter.create<LLVM::ConstantOp>(
        op->getLoc(), tmpTy,
        rewriter.getIntegerAttr(rewriter.getIntegerType(full), hdnWidth));
    auto baseSh = rewriter.create<LLVM::ShlOp>(op->getLoc(), tmpTy, baseZext,
                                               hdnWidthConst);

    // Comvine the base and hidden operands.
    auto combined =
        rewriter.create<LLVM::OrOp>(op->getLoc(), tmpTy, baseSh, hdnZext);

    // Get the final right shift amount by subtracting the shift amount from the
    // hidden width .
    auto shrAmnt = rewriter.create<LLVM::SubOp>(op->getLoc(), tmpTy,
                                                hdnWidthConst, amntZext);

    // Perform the shift.
    auto shifted =
        rewriter.create<LLVM::LShrOp>(op->getLoc(), tmpTy, combined, shrAmnt);

    // Truncate to the final width.
    rewriter.replaceOpWithNewOp<LLVM::TruncOp>(op, transformed.base().getType(),
                                               shifted);

    return success();
  }
};
} // namespace

using AndOpConversion = OneToOneConvertToLLVMPattern<llhd::AndOp, LLVM::AndOp>;
using OrOpConversion = OneToOneConvertToLLVMPattern<llhd::OrOp, LLVM::OrOp>;
using XorOpConversion = OneToOneConvertToLLVMPattern<llhd::XorOp, LLVM::XOrOp>;

//===----------------------------------------------------------------------===//
// Arithmetic conversions
//===----------------------------------------------------------------------===//

namespace {
/// Convert a NegOp to LLVM dialect.
struct NegOpConversion : public ConvertToLLVMPattern {
  explicit NegOpConversion(MLIRContext *ctx, LLVMTypeConverter &typeConverter)
      : ConvertToLLVMPattern(llhd::NegOp::getOperationName(), ctx,
                             typeConverter) {}

  LogicalResult
  matchAndRewrite(Operation *op, ArrayRef<Value> operands,
                  ConversionPatternRewriter &rewriter) const override {
    NegOpAdaptor transformed(operands);

    auto negOne = rewriter.create<LLVM::ConstantOp>(
        op->getLoc(), transformed.value().getType(),
        rewriter.getI32IntegerAttr(-1));
    rewriter.replaceOpWithNewOp<LLVM::MulOp>(op, transformed.value().getType(),
                                             negOne, transformed.value());

    return success();
  }
};

} // namespace

namespace {
/// Convert an EqOp to LLVM dialect.
struct EqOpConversion : public ConvertToLLVMPattern {
  explicit EqOpConversion(MLIRContext *ctx, LLVMTypeConverter &typeConverter)
      : ConvertToLLVMPattern(llhd::EqOp::getOperationName(), ctx,
                             typeConverter) {}

  LogicalResult
  matchAndRewrite(Operation *op, ArrayRef<Value> operands,
                  ConversionPatternRewriter &rewriter) const override {
    EqOpAdaptor transformed(operands);

    if (transformed.rhs().getType().isa<IntegerType>()) {
      rewriter.replaceOpWithNewOp<LLVM::ICmpOp>(
          op, LLVM::ICmpPredicate::eq, transformed.lhs(), transformed.rhs());

      return success();
    }
    return failure();
  }
};
} // namespace

namespace {
/// Convert a NeqOp to LLVM dialect.
struct NeqOpConversion : public ConvertToLLVMPattern {
  explicit NeqOpConversion(MLIRContext *ctx, LLVMTypeConverter &typeConverter)
      : ConvertToLLVMPattern(llhd::NeqOp::getOperationName(), ctx,
                             typeConverter) {}

  LogicalResult
  matchAndRewrite(Operation *op, ArrayRef<Value> operands,
                  ConversionPatternRewriter &rewriter) const override {
    NeqOpAdaptor transformed(operands);

    if (transformed.rhs().getType().isa<IntegerType>()) {
      rewriter.replaceOpWithNewOp<LLVM::ICmpOp>(
          op, LLVM::ICmpPredicate::ne, transformed.lhs(), transformed.rhs());

      return success();
    }

    return failure();
  }
};
} // namespace

//===----------------------------------------------------------------------===//
// Value creation conversions
//===----------------------------------------------------------------------===//

namespace {
/// Lower an LLHD constant operation to an equivalent LLVM dialect constant
/// operation.
struct ConstOpConversion : public ConvertToLLVMPattern {
  explicit ConstOpConversion(MLIRContext *ctx, LLVMTypeConverter &typeConverter)
      : ConvertToLLVMPattern(llhd::ConstOp::getOperationName(), ctx,
                             typeConverter) {}

  LogicalResult
  matchAndRewrite(Operation *op, ArrayRef<Value> operand,
                  ConversionPatternRewriter &rewriter) const override {
    // Get the ConstOp.
    auto constOp = cast<ConstOp>(op);
    // Get the constant's attribute.
    auto attr = constOp.value();
    // Handle the time const special case: create a new array containing the
    // three time values.
    if (auto timeAttr = attr.dyn_cast<TimeAttr>()) {
      auto timeTy = typeConverter->convertType(constOp.getResult().getType());

      // Convert real-time element to ps.
      llvm::StringMap<uint64_t> map = {
          {"s", 12}, {"ms", 9}, {"us", 6}, {"ns", 3}, {"ps", 0}};
      uint64_t adjusted =
          std::pow(10, map[timeAttr.getTimeUnit()]) * timeAttr.getTime();

      // Get sub-steps.
      uint64_t delta = timeAttr.getDelta();
      uint64_t eps = timeAttr.getEps();

      // Create time constant.
      auto denseAttr = DenseElementsAttr::get(
          VectorType::get(3, rewriter.getI64Type()), {adjusted, delta, eps});
      rewriter.replaceOpWithNewOp<LLVM::ConstantOp>(op, timeTy, denseAttr);
      return success();
    }

    // Get the converted llvm type.
    auto intType = typeConverter->convertType(attr.getType());
    // Replace the operation with an llvm constant op.
    rewriter.replaceOpWithNewOp<LLVM::ConstantOp>(op, intType,
                                                  constOp.valueAttr());

    return success();
  }
};
} // namespace

namespace {
/// Convert an ArrayOp operation to the LLVM dialect. An equivalent and
/// initialized llvm dialect array type is generated.
struct ArrayOpConversion : public ConvertToLLVMPattern {
  explicit ArrayOpConversion(MLIRContext *ctx, LLVMTypeConverter &typeConverter)
      : ConvertToLLVMPattern(llhd::ArrayOp::getOperationName(), ctx,
                             typeConverter) {}

  LogicalResult
  matchAndRewrite(Operation *op, ArrayRef<Value> operands,
                  ConversionPatternRewriter &rewriter) const override {
    ArrayOpAdaptor transformed(operands);
    auto arrayTy = typeConverter->convertType(op->getResult(0).getType());

    Value arr = rewriter.create<LLVM::UndefOp>(op->getLoc(), arrayTy);
    for (size_t i = 0, e = transformed.values().size(); i < e; ++i) {
      arr = rewriter.create<LLVM::InsertValueOp>(op->getLoc(), arrayTy, arr,
                                                 transformed.values()[i],
                                                 rewriter.getI32ArrayAttr(i));
    }

    rewriter.replaceOp(op, arr);
    return success();
  }
};
} // namespace

namespace {
/// Convert an ArrayUniformOp operation to the LLVM dialect. An equivalent llvm
/// dialect array type is generated, which values are all initialized to the
/// `init` operand's value.
struct ArrayUniformOpConversion : public ConvertToLLVMPattern {
  explicit ArrayUniformOpConversion(MLIRContext *ctx,
                                    LLVMTypeConverter &typeConverter)
      : ConvertToLLVMPattern(llhd::ArrayUniformOp::getOperationName(), ctx,
                             typeConverter) {}

  LogicalResult
  matchAndRewrite(Operation *op, ArrayRef<Value> operands,
                  ConversionPatternRewriter &rewriter) const override {
    ArrayUniformOpAdaptor transformed(operands);
    auto arrayTy = typeConverter->convertType(op->getResult(0).getType());

    Value arr = rewriter.create<LLVM::UndefOp>(op->getLoc(), arrayTy);
    for (size_t i = 0, e = arrayTy.cast<LLVM::LLVMArrayType>().getNumElements();
         i < e; ++i) {
      arr = rewriter.create<LLVM::InsertValueOp>(op->getLoc(), arrayTy, arr,
                                                 transformed.init(),
                                                 rewriter.getI32ArrayAttr(i));
    }

    rewriter.replaceOp(op, arr);
    return success();
  }
};
} // namespace

namespace {
/// Convert a TupleOp operation to the LLVM dialect. An equivalent and
/// initialized llvm dialect tuple type is generated.
struct TupleOpConversion : public ConvertToLLVMPattern {
  explicit TupleOpConversion(MLIRContext *ctx, LLVMTypeConverter &typeConverter)
      : ConvertToLLVMPattern(llhd::TupleOp::getOperationName(), ctx,
                             typeConverter) {}

  LogicalResult
  matchAndRewrite(Operation *op, ArrayRef<Value> operands,
                  ConversionPatternRewriter &rewriter) const override {
    TupleOpAdaptor transformed(operands);
    auto resTy = typeConverter->convertType(op->getResult(0).getType());

    Value tup = rewriter.create<LLVM::UndefOp>(op->getLoc(), resTy);
    for (size_t i = 0, e = resTy.cast<LLVM::LLVMStructType>().getBody().size();
         i < e; ++i) {
      tup = rewriter.create<LLVM::InsertValueOp>(op->getLoc(), resTy, tup,
                                                 transformed.values()[i],
                                                 rewriter.getI32ArrayAttr(i));
    }

    rewriter.replaceOp(op, tup);
    return success();
  }
};
} // namespace

//===----------------------------------------------------------------------===//
// Extraction operations converison
//===----------------------------------------------------------------------===//

namespace {
/// Convert an ExtractSliceOp to LLVM dialect. For integers, the value is
/// shifted to the start index and then truncated to the final length. For
/// signals, a new subsignal is created, pointing to the defined slice. For
/// array types, a new, "shorter", array is created, containing the elements of
/// the slice.
struct ExtractSliceOpConversion : public ConvertToLLVMPattern {
  explicit ExtractSliceOpConversion(MLIRContext *ctx,
                                    LLVMTypeConverter &typeConverter)
      : ConvertToLLVMPattern(llhd::ExtractSliceOp::getOperationName(), ctx,
                             typeConverter) {}

  LogicalResult
  matchAndRewrite(Operation *op, ArrayRef<Value> operands,
                  ConversionPatternRewriter &rewriter) const override {
    auto extsOp = cast<ExtractSliceOp>(op);

    ExtractSliceOpAdaptor transformed(operands);

    auto indexTy = typeConverter->convertType(extsOp.startAttr().getType());

    // Get the attributes as constants.
    auto startConst = rewriter.create<LLVM::ConstantOp>(op->getLoc(), indexTy,
                                                        extsOp.startAttr());

    if (auto retTy = extsOp.result().getType().dyn_cast<IntegerType>()) {
      auto resTy = typeConverter->convertType(extsOp.result().getType());
      rewriter.replaceOp(op, extractInt(op->getLoc(), rewriter, resTy,
                                        transformed.target(), startConst));

      return success();
    }
    if (auto resTy = extsOp.result().getType().dyn_cast<SigType>()) {
      auto sigDetail =
          getSignalDetail(rewriter, &getDialect(), op->getLoc(),
                          transformed.target(), /*extractIndices=*/true);

      if (resTy.getUnderlyingType().isa<IntegerType>()) {
        // Adjust the slice starting point by the signal's offset.
        auto adjustedStart = rewriter.create<LLVM::AddOp>(
            op->getLoc(), sigDetail[1], startConst);

        // Get the shifted pointer and new byte offset.
        auto adjusted = shiftIntegerSigPointer(
            op->getLoc(), &getDialect(), rewriter, sigDetail[0], adjustedStart);

        // Create a new subsignal with the new pointer and offset.
        rewriter.replaceOp(op, createSubSig(&getDialect(), rewriter,
                                            op->getLoc(), sigDetail,
                                            adjusted.first, adjusted.second));
      } else if (auto arrTy = resTy.getUnderlyingType().dyn_cast<ArrayType>()) {
        auto llvmArrTy = typeConverter->convertType(arrTy);
        auto adjustedPtr = shiftArraySigPointer(
            op->getLoc(), rewriter, llvmArrTy, sigDetail[0], startConst);
        rewriter.replaceOp(op,
                           createSubSig(&getDialect(), rewriter, op->getLoc(),
                                        sigDetail, adjustedPtr, sigDetail[1]));
      }
      return success();
    }
    if (auto arrTy = extsOp.result().getType().dyn_cast<ArrayType>()) {
      auto elemTy = typeConverter->convertType(arrTy.getElementType());
      auto llvmArrTy = typeConverter->convertType(arrTy);
      size_t startIndex = extsOp.startAttr().getInt();

      Value slice = rewriter.create<LLVM::UndefOp>(
          op->getLoc(), typeConverter->convertType(arrTy));

      // Insert all affected elements into the new slice.
      for (size_t i = 0, e = arrTy.getLength(); i < e; ++i) {
        auto extract = rewriter.create<LLVM::ExtractValueOp>(
            op->getLoc(), elemTy, transformed.target(),
            rewriter.getI32ArrayAttr(i + startIndex));
        slice = rewriter.create<LLVM::InsertValueOp>(
            op->getLoc(), llvmArrTy, slice, extract,
            rewriter.getI32ArrayAttr(i));
      }

      rewriter.replaceOp(op, slice);
      return success();
    }
    return failure();
  }
};
} // namespace

namespace {
/// Convert a DynExtractSliceOp to LLVM dialect.
struct DynExtractSliceOpConversion : public ConvertToLLVMPattern {
  explicit DynExtractSliceOpConversion(MLIRContext *ctx,
                                       LLVMTypeConverter &typeConverter)
      : ConvertToLLVMPattern(llhd::DynExtractSliceOp::getOperationName(), ctx,
                             typeConverter) {}

  LogicalResult
  matchAndRewrite(Operation *op, ArrayRef<Value> operands,
                  ConversionPatternRewriter &rewriter) const override {
    auto extsOp = cast<DynExtractSliceOp>(op);

    DynExtractSliceOpAdaptor transformed(operands);

    auto i64Ty = IntegerType::get(rewriter.getContext(), 64);

    if (auto retTy = extsOp.result().getType().dyn_cast<IntegerType>()) {
      auto resTy = typeConverter->convertType(extsOp.result().getType());
      rewriter.replaceOp(op,
                         extractInt(op->getLoc(), rewriter, resTy,
                                    transformed.target(), transformed.start()));

      return success();
    }

    if (auto resTy = extsOp.result().getType().dyn_cast<SigType>()) {
      auto sigDetail =
          getSignalDetail(rewriter, &getDialect(), op->getLoc(),
                          transformed.target(), /*extractIndices=*/true);

      if (resTy.getUnderlyingType().isa<IntegerType>()) {

        auto zextStart =
            adjustBitWidth(op->getLoc(), rewriter, i64Ty, transformed.start());
        // Adjust the slice starting point by the signal's offset.
        auto adjustedStart =
            rewriter.create<LLVM::AddOp>(op->getLoc(), sigDetail[1], zextStart);

        auto adjusted = shiftIntegerSigPointer(
            op->getLoc(), &getDialect(), rewriter, sigDetail[0], adjustedStart);
        // Create a new subsignal with the new pointer and offset.
        rewriter.replaceOp(op, createSubSig(&getDialect(), rewriter,
                                            op->getLoc(), sigDetail,
                                            adjusted.first, adjusted.second));
      } else if (auto arrTy = resTy.getUnderlyingType().dyn_cast<ArrayType>()) {
        auto llvmArrTy = typeConverter->convertType(arrTy);

        auto adjustedPtr =
            shiftArraySigPointer(op->getLoc(), rewriter, llvmArrTy,
                                 sigDetail[0], transformed.start());
        rewriter.replaceOp(op,
                           createSubSig(&getDialect(), rewriter, op->getLoc(),
                                        sigDetail, adjustedPtr, sigDetail[1]));
      }
      return success();
    }

    if (auto arrTy = extsOp.result().getType().dyn_cast<ArrayType>()) {
      auto elemTy = typeConverter->convertType(arrTy.getElementType());
      auto llvmArrTy = typeConverter->convertType(arrTy);
      auto targetTy = transformed.target().getType();

      auto zeroC = rewriter.create<LLVM::ConstantOp>(
          op->getLoc(), i64Ty, rewriter.getI64IntegerAttr(0));
      auto oneC = rewriter.create<LLVM::ConstantOp>(
          op->getLoc(), i64Ty, rewriter.getI64IntegerAttr(1));
      auto zextStart = zextByOne(op->getLoc(), rewriter, transformed.start());

      // LLVM::ExtractValueOp only takes attribute arguments for the indexes, so
      // we need to store the array into the stack and use gep+load to get the
      // elements dynamically.
      auto targetPtr = rewriter.create<LLVM::AllocaOp>(
          op->getLoc(), LLVM::LLVMPointerType::get(targetTy),
          ArrayRef<Value>(oneC));
      rewriter.create<LLVM::StoreOp>(op->getLoc(), transformed.target(),
                                     targetPtr);
      Value slice = rewriter.create<LLVM::UndefOp>(op->getLoc(), llvmArrTy);
      for (size_t i = 0, e = arrTy.getLength(); i < e; ++i) {
        auto indexC = rewriter.create<LLVM::ConstantOp>(
            op->getLoc(), zextStart.getType(), rewriter.getI64IntegerAttr(i));
        auto adjustedIndex =
            rewriter.create<LLVM::AddOp>(op->getLoc(), indexC, zextStart);
        auto gep = rewriter.create<LLVM::GEPOp>(
            op->getLoc(), LLVM::LLVMPointerType::get(elemTy), targetPtr,
            ArrayRef<Value>({zeroC, adjustedIndex}));
        auto extract = arrayBoundaryCheck(op->getLoc(), rewriter, llvmArrTy,
                                          targetPtr, gep);
        slice = rewriter.create<LLVM::InsertValueOp>(
            op->getLoc(), llvmArrTy, slice, extract,
            rewriter.getI32ArrayAttr(i));
      }

      rewriter.replaceOp(op, slice);
      return success();
    }
    return failure();
  }
};
} // namespace

namespace {
/// Convert an ExtractElementOp to LLVM dialect.
struct ExtractElementOpConversion : public ConvertToLLVMPattern {
  explicit ExtractElementOpConversion(MLIRContext *ctx,
                                      LLVMTypeConverter &typeConverter)
      : ConvertToLLVMPattern(llhd::ExtractElementOp::getOperationName(), ctx,
                             typeConverter) {}

  LogicalResult
  matchAndRewrite(Operation *op, ArrayRef<Value> operands,
                  ConversionPatternRewriter &rewriter) const override {
    auto extOp = cast<llhd::ExtractElementOp>(op);
    llhd::ExtractElementOpAdaptor transformed(operands);

    if (isArrayOrTuple(extOp.target().getType())) {
      rewriter.replaceOpWithNewOp<LLVM::ExtractValueOp>(
          op, typeConverter->convertType(extOp.result().getType()),
          transformed.target(), rewriter.getArrayAttr(extOp.indexAttr()));

      return success();
    }

    if (auto sigTy = extOp.target().getType().dyn_cast<SigType>()) {
      auto i32Ty = IntegerType::get(rewriter.getContext(), 32);

      auto sigDetail =
          getSignalDetail(rewriter, &getDialect(), op->getLoc(),
                          transformed.target(), /*extractIndices=*/true);

      auto indexC = rewriter.create<LLVM::ConstantOp>(op->getLoc(), i32Ty,
                                                      extOp.indexAttr());

      Value adjusted;
      if (auto arrTy = sigTy.getUnderlyingType().dyn_cast<ArrayType>()) {
        auto llvmArrTy = typeConverter->convertType(arrTy);
        adjusted = shiftArraySigPointer(op->getLoc(), rewriter, llvmArrTy,
                                        sigDetail[0], indexC);
      } else {
        auto llvmStructTy =
            typeConverter->convertType(sigTy.getUnderlyingType());
        auto index = extOp.indexAttr().getInt();
        auto elemPtrTy = LLVM::LLVMPointerType::get(
            llvmStructTy.cast<LLVM::LLVMStructType>().getBody()[index]);
        adjusted =
            shiftStructuredSigPointer(op->getLoc(), rewriter, llvmStructTy,
                                      elemPtrTy, sigDetail[0], indexC);
      }

      rewriter.replaceOp(op, createSubSig(&getDialect(), rewriter, op->getLoc(),
                                          sigDetail, adjusted, sigDetail[1]));

      return success();
    }

    return failure();
  }
};
} // namespace

namespace {
/// Convert a DynExtractElementOp to LLVM dialect.
struct DynExtractElementOpConversion : public ConvertToLLVMPattern {
  explicit DynExtractElementOpConversion(MLIRContext *ctx,
                                         LLVMTypeConverter &typeConverter)
      : ConvertToLLVMPattern(llhd::DynExtractElementOp::getOperationName(), ctx,
                             typeConverter) {}

  LogicalResult
  matchAndRewrite(Operation *op, ArrayRef<Value> operands,
                  ConversionPatternRewriter &rewriter) const override {
    auto extOp = cast<llhd::DynExtractElementOp>(op);
    DynExtractElementOpAdaptor transformed(operands);

    if (extOp.target().getType().isa<ArrayType, TupleType>()) {
      auto elemTy = typeConverter->convertType(extOp.getResult().getType());

      auto zeroC = rewriter.create<LLVM::ConstantOp>(
          op->getLoc(), IntegerType::get(rewriter.getContext(), 32),
          rewriter.getI32IntegerAttr(0));
      auto oneC = rewriter.create<LLVM::ConstantOp>(
          op->getLoc(), IntegerType::get(rewriter.getContext(), 32),
          rewriter.getI32IntegerAttr(1));
      auto arrPtr = rewriter.create<LLVM::AllocaOp>(
          op->getLoc(),
          LLVM::LLVMPointerType::get(transformed.target().getType()), oneC, 4);
      rewriter.create<LLVM::StoreOp>(op->getLoc(), transformed.target(),
                                     arrPtr);
      auto zextIndex = zextByOne(op->getLoc(), rewriter, transformed.index());
      auto gep = rewriter.create<LLVM::GEPOp>(
          op->getLoc(), LLVM::LLVMPointerType::get(elemTy), arrPtr,
          ArrayRef<Value>({zeroC, zextIndex}));
      rewriter.replaceOpWithNewOp<LLVM::LoadOp>(op, elemTy, gep);

      return success();
    }
    if (auto sigTy = extOp.target().getType().dyn_cast<SigType>()) {
      if (auto arrTy = sigTy.getUnderlyingType().dyn_cast<ArrayType>()) {
        auto llvmArrTy = typeConverter->convertType(arrTy);

        auto sigDetail =
            getSignalDetail(rewriter, &getDialect(), op->getLoc(),
                            transformed.target(), /*extractIndices=*/true);

        auto adjustedPtr =
            shiftArraySigPointer(op->getLoc(), rewriter, llvmArrTy,
                                 sigDetail[0], transformed.index());
        rewriter.replaceOp(op,
                           createSubSig(&getDialect(), rewriter, op->getLoc(),
                                        sigDetail, adjustedPtr, sigDetail[1]));

        return success();
      }
    }

    return failure();
  }
};
} // namespace

//===----------------------------------------------------------------------===//
// Insertion operations conversion
//===----------------------------------------------------------------------===//

namespace {
/// Lower an `llhd.inss` operation to the LLVM dialect.
struct InsertSliceOpConversion : public ConvertToLLVMPattern {
  explicit InsertSliceOpConversion(MLIRContext *ctx,
                                   LLVMTypeConverter &typeConverter)
      : ConvertToLLVMPattern(llhd::InsertSliceOp ::getOperationName(), ctx,
                             typeConverter) {}

  LogicalResult
  matchAndRewrite(Operation *op, ArrayRef<Value> operands,
                  ConversionPatternRewriter &rewriter) const override {
    auto inssOp = cast<InsertSliceOp>(op);

    InsertSliceOpAdaptor transformed(operands);

    auto indexTy = typeConverter->convertType(inssOp.startAttr().getType());

    if (inssOp.result().getType().isa<IntegerType>()) {
      auto startConst = rewriter.create<LLVM::ConstantOp>(op->getLoc(), indexTy,
                                                          inssOp.startAttr());
      Value adjusted = adjustBitWidth(
          op->getLoc(), rewriter, transformed.target().getType(), startConst);

      // Generate a mask to set the affected bits.
      auto width = inssOp.target().getType().getIntOrFloatBitWidth();
      auto sliceWidth = inssOp.slice().getType().getIntOrFloatBitWidth();
      unsigned start = inssOp.startAttr().getInt();
      unsigned end = start + sliceWidth;
      APInt mask(width, 0);
      mask.setBits(start, end);
      auto maskConst = rewriter.create<LLVM::ConstantOp>(
          op->getLoc(), transformed.target().getType(),
          rewriter.getIntegerAttr(
              IntegerType::get(rewriter.getContext(), width), mask));

      // Generate a mask for the slice, to avoid resetting bits outside of the
      // slice.
      mask.flipAllBits();
      auto sliceMaskConst = rewriter.create<LLVM::ConstantOp>(
          op->getLoc(), transformed.target().getType(),
          rewriter.getIntegerAttr(
              IntegerType::get(rewriter.getContext(), width), mask));

      // Adjust the slice to the start index.
      auto sliceZext =
          adjustBitWidth(op->getLoc(), rewriter, transformed.target().getType(),
                         transformed.slice());
      auto sliceShift = rewriter.create<LLVM::ShlOp>(
          op->getLoc(), transformed.target().getType(), sliceZext, adjusted);
      auto sliceMasked = rewriter.create<LLVM::OrOp>(
          op->getLoc(), transformed.target().getType(), sliceShift,
          sliceMaskConst);

      // Insert the slice.
      auto applyMask = rewriter.create<LLVM::OrOp>(
          op->getLoc(), transformed.target(), maskConst);
      rewriter.replaceOpWithNewOp<LLVM::AndOp>(op, applyMask, sliceMasked);

      return success();
    }
    if (auto arrTy = inssOp.result().getType().dyn_cast<ArrayType>()) {
      auto elemTy = typeConverter->convertType(arrTy.getElementType());
      auto llvmArrTy = typeConverter->convertType(arrTy);
      auto llvmSliceTy = transformed.slice().getType();
      size_t startIndex = inssOp.startAttr().getInt();

      Value insert = transformed.target();
      for (size_t i = 0,
                  e = llvmSliceTy.cast<LLVM::LLVMArrayType>().getNumElements();
           i < e; ++i) {
        auto extract = rewriter.create<LLVM::ExtractValueOp>(
            op->getLoc(), elemTy, transformed.slice(),
            rewriter.getI32ArrayAttr(i));
        insert = rewriter.create<LLVM::InsertValueOp>(
            op->getLoc(), llvmArrTy, insert, extract,
            rewriter.getI32ArrayAttr(i + startIndex));
      }

      rewriter.replaceOp(op, insert);
      return success();
    }

    return failure();
  }
};
} // namespace

namespace {
/// Convert an InsertElementOp to LLVM dialect.
struct InsertElementOpConversion : public ConvertToLLVMPattern {
  explicit InsertElementOpConversion(MLIRContext *ctx,
                                     LLVMTypeConverter &typeConverter)
      : ConvertToLLVMPattern(llhd::InsertElementOp::getOperationName(), ctx,
                             typeConverter) {}

  LogicalResult
  matchAndRewrite(Operation *op, ArrayRef<Value> operands,
                  ConversionPatternRewriter &rewriter) const override {
    auto insfOp = cast<InsertElementOp>(op);
    InsertElementOpAdaptor transformed(operands);

    rewriter.replaceOpWithNewOp<LLVM::InsertValueOp>(
        op, transformed.target().getType(), transformed.target(),
        transformed.element(), rewriter.getArrayAttr(insfOp.indexAttr()));
    return success();
  }
};
} // namespace

//===----------------------------------------------------------------------===//
// Memory operations
//===----------------------------------------------------------------------===//

namespace {
/// Lower a `llhd.var` operation to the LLVM dialect. This results in an alloca,
/// followed by storing the initial value.
struct VarOpConversion : ConvertToLLVMPattern {
  explicit VarOpConversion(MLIRContext *ctx, LLVMTypeConverter &typeConverter)
      : ConvertToLLVMPattern(VarOp::getOperationName(), ctx, typeConverter) {}

  LogicalResult
  matchAndRewrite(Operation *op, ArrayRef<Value> operands,
                  ConversionPatternRewriter &rewriter) const override {
    VarOpAdaptor transformed(operands);

    auto i32Ty = IntegerType::get(rewriter.getContext(), 32);

    auto oneC = rewriter.create<LLVM::ConstantOp>(
        op->getLoc(), i32Ty, rewriter.getI32IntegerAttr(1));
    auto alloca = rewriter.create<LLVM::AllocaOp>(
        op->getLoc(), LLVM::LLVMPointerType::get(transformed.init().getType()),
        oneC, 4);
    rewriter.create<LLVM::StoreOp>(op->getLoc(), transformed.init(), alloca);
    rewriter.replaceOp(op, alloca.getResult());
    return success();
  }
};
} // namespace

namespace {
/// Convert an `llhd.store` operation to LLVM. This lowers the store
/// one-to-one as an LLVM store, but with the operands flipped.
struct StoreOpConversion : ConvertToLLVMPattern {
  explicit StoreOpConversion(MLIRContext *ctx, LLVMTypeConverter &typeConverter)
      : ConvertToLLVMPattern(llhd::StoreOp::getOperationName(), ctx,
                             typeConverter) {}

  LogicalResult
  matchAndRewrite(Operation *op, ArrayRef<Value> operands,
                  ConversionPatternRewriter &rewriter) const override {
    llhd::StoreOpAdaptor transformed(operands);

    rewriter.replaceOpWithNewOp<LLVM::StoreOp>(op, transformed.value(),
                                               transformed.pointer());

    return success();
  }
};
} // namespace

using LoadOpConversion =
    OneToOneConvertToLLVMPattern<llhd::LoadOp, LLVM::LoadOp>;

//===----------------------------------------------------------------------===//
// Pass initialization
//===----------------------------------------------------------------------===//

namespace {
struct LLHDToLLVMLoweringPass
    : public ConvertLLHDToLLVMBase<LLHDToLLVMLoweringPass> {
  void runOnOperation() override;
};
} // namespace

void llhd::populateLLHDToLLVMConversionPatterns(
    LLVMTypeConverter &converter, OwningRewritePatternList &patterns,
    size_t &sigCounter, size_t &regCounter) {
  MLIRContext *ctx = converter.getDialect()->getContext();

  // Value creation conversion patterns.
  patterns.insert<ConstOpConversion, ArrayOpConversion,
                  ArrayUniformOpConversion, TupleOpConversion>(ctx, converter);

  // Extract conversion patterns.
  patterns.insert<ExtractSliceOpConversion, DynExtractSliceOpConversion,
                  ExtractElementOpConversion, DynExtractElementOpConversion>(
      ctx, converter);

  // Insert conversion patterns.
  patterns.insert<InsertSliceOpConversion, InsertElementOpConversion>(
      ctx, converter);

  // Bitwise conversion patterns.
  patterns.insert<NotOpConversion, ShrOpConversion, ShlOpConversion>(ctx,
                                                                     converter);
  patterns.insert<AndOpConversion, OrOpConversion, XorOpConversion>(converter);

  // Arithmetic conversion patterns.
  patterns.insert<NegOpConversion, EqOpConversion, NeqOpConversion>(ctx,
                                                                    converter);

  // Unit conversion patterns.
  patterns.insert<TerminatorOpConversion, ProcOpConversion, WaitOpConversion,
                  HaltOpConversion>(ctx, converter);
  patterns.insert<EntityOpConversion>(ctx, converter, sigCounter, regCounter);

  // Signal conversion patterns.
  patterns.insert<PrbOpConversion, DrvOpConversion>(ctx, converter);
  patterns.insert<SigOpConversion>(ctx, converter, sigCounter);
  patterns.insert<RegOpConversion>(ctx, converter, regCounter);

  // Memory conversion patterns.
  patterns.insert<VarOpConversion, StoreOpConversion>(ctx, converter);
  patterns.insert<LoadOpConversion>(converter);
}

void LLHDToLLVMLoweringPass::runOnOperation() {
  // Keep a counter to infer a signal's index in his entity's signal table.
  size_t sigCounter = 0;

  // Keep a counter to infer a reg's index in his entity.
  size_t regCounter = 0;

  OwningRewritePatternList patterns;
  auto converter = mlir::LLVMTypeConverter(&getContext());
  converter.addConversion(
      [&](SigType sig) { return convertSigType(sig, converter); });
  converter.addConversion(
      [&](TimeType time) { return convertTimeType(time, converter); });
  converter.addConversion(
      [&](PtrType ptr) { return convertPtrType(ptr, converter); });
  converter.addConversion(
      [&](ArrayType arr) { return convertArrayType(arr, converter); });
  converter.addConversion(
      [&](TupleType tup) { return convertTupleType(tup, converter); });

  // Apply a partial conversion first, lowering only the instances, to generate
  // the init function.
  patterns.insert<InstOpConversion>(&getContext(), converter);

  LLVMConversionTarget target(getContext());
  target.addIllegalOp<InstOp>();
  target.addLegalOp<LLVM::DialectCastOp>();

  // Apply the partial conversion.
  if (failed(
          applyPartialConversion(getOperation(), target, std::move(patterns))))
    signalPassFailure();

  // Setup the full conversion.
  populateStdToLLVMConversionPatterns(converter, patterns);
  populateLLHDToLLVMConversionPatterns(converter, patterns, sigCounter,
                                       regCounter);

  target.addLegalDialect<LLVM::LLVMDialect>();
  target.addLegalOp<ModuleOp, ModuleTerminatorOp>();
  target.addIllegalOp<LLVM::DialectCastOp>();

  // Apply the full conversion.
  if (failed(applyFullConversion(getOperation(), target, std::move(patterns))))
    signalPassFailure();
}

/// Create an LLHD to LLVM conversion pass.
std::unique_ptr<OperationPass<ModuleOp>>
circt::llhd::createConvertLLHDToLLVMPass() {
  return std::make_unique<LLHDToLLVMLoweringPass>();
}

/// Register the LLHD to LLVM convesion pass.
namespace {
#define GEN_PASS_REGISTRATION
#include "circt/Conversion/LLHDToLLVM/Passes.h.inc"
} // namespace

void llhd::initLLHDToLLVMPass() { registerPasses(); }<|MERGE_RESOLUTION|>--- conflicted
+++ resolved
@@ -851,17 +851,6 @@
     // Collect used llvm types.
     auto voidTy = getVoidType();
     auto i8PtrTy = getVoidPtrType();
-<<<<<<< HEAD
-    auto i1Ty = IntegerType::get(rewriter.getContext(), 1);
-    auto i32Ty = IntegerType::get(rewriter.getContext(), 32);
-    auto senseTableTy = LLVM::LLVMPointerType::get(
-        LLVM::LLVMArrayType::get(i1Ty, procOp.getNumArguments()));
-    auto stateTy = LLVM::LLVMStructType::getLiteral(
-        rewriter.getContext(),
-        {/* current instance  */ i32Ty, /* resume index */ i32Ty,
-         /* sense flags */ senseTableTy, /* persistent types */
-         getProcPersistenceTy(&getDialect(), typeConverter, procOp)});
-=======
     auto i1Ty = LLVM::LLVMType::getInt1Ty(&typeConverter.getContext());
     auto i32Ty = LLVM::LLVMType::getInt32Ty(&typeConverter.getContext());
     auto senseTableTy =
@@ -871,7 +860,6 @@
         /* current instance  */ i32Ty, /* resume index */ i32Ty,
         /* sense flags */ senseTableTy, /* persistent types */
         getProcPersistenceTy(&getDialect(), typeConverter, procOp));
->>>>>>> cd930968
     auto sigTy = getLLVMSigType(&getDialect());
 
     // Keep track of the original first operation of the process, to know where
@@ -1379,17 +1367,10 @@
       auto sensesPtrTy = LLVM::LLVMPointerType::get(
           LLVM::LLVMArrayType::get(i1Ty, proc.getNumArguments()));
       auto procStatePtrTy =
-<<<<<<< HEAD
-          LLVM::LLVMPointerType::get(LLVM::LLVMStructType::getLiteral(
-              rewriter.getContext(),
-              {i32Ty, i32Ty, sensesPtrTy,
-               getProcPersistenceTy(&getDialect(), typeConverter, proc)}));
-=======
           LLVM::LLVMType::getStructTy(
               i32Ty, i32Ty, sensesPtrTy,
               getProcPersistenceTy(&getDialect(), typeConverter, proc))
               .getPointerTo();
->>>>>>> cd930968
 
       auto zeroC = initBuilder.create<LLVM::ConstantOp>(
           op->getLoc(), i32Ty, rewriter.getI32IntegerAttr(0));
@@ -1417,10 +1398,6 @@
       auto procStateBC = initBuilder.create<LLVM::BitcastOp>(
           op->getLoc(), procStatePtrTy, procStateMall);
 
-<<<<<<< HEAD
-=======
-
->>>>>>> cd930968
       // Store the initial resume index.
       auto resumeGep = initBuilder.create<LLVM::GEPOp>(
           op->getLoc(), LLVM::LLVMPointerType::get(i32Ty), procStateBC,
